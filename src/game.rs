use std::collections::HashMap;

use crate::{
    cards, models,
    state::{self, TickerEvent},
};

use tracing::info;

pub(crate) fn spawn_game_worker(state: state::SharedState) {
    async fn run_tasks(state: &state::SharedState) {
        let now = state::dt::Instant::default();

        let (last_update, current_player, status, ticker_expired, ballot) = {
            let state = state.read().await;
            let last_update = state.last_update.as_u64();
            let players_turn = state.round.players_turn.clone();
            let current_player = players_turn.and_then(|id| state.players.get(&id)).cloned();
            let ballot = state.ballot.clone();
            let ticker_expired = state.ticker.has_expired_items(now);

            (
                last_update,
                current_player,
                state.status,
                ticker_expired,
                ballot,
            )
        };

        let now_ms: u64 = now.into();
        let idle_ms = match status {
            state::GameStatus::Joining => Some(state::GAME_IDLE_TIMEOUT_SECONDS * 1000),
            state::GameStatus::Complete => Some(state::GAME_IDLE_TIMEOUT_SECONDS * 1000 * 4),
            state::GameStatus::Playing => None,
        };

        if idle_ms.map_or(false, |idle_ms| now_ms - last_update > idle_ms) {
            if let Ok("true") = std::env::var("KILL_ON_IDLE").as_deref() {
                info!("KILL_ON_IDLE is set, exiting...");
                // TODO: graceful shutdown
                std::process::exit(0);
            }

            let mut state = state.write().await;
            if !state.round.deck.is_fresh() || state.status == state::GameStatus::Complete {
                info!("Game idle timeout, resetting game");
                *state = state::State::default();
                state.last_update.set_now();
            }
        };

        if let Some(player) = current_player {
            let expired = player.ttl.map(|ttl| ttl < now).unwrap_or(false);
            if expired {
                info!("Player {} turn expired", player.id);
                let mut state = state.write().await;

                _ = fold_player(&mut state, &player.id).map_err(|e| {
                    info!(
                        "Player {} turn expired, but could not fold: {}",
                        player.id, e
                    )
                });

                // TODO: notify player, soft kick
                if let Some(player) = state.players.remove(&player.id) {
                    info!("Player {} removed from game", player.id);
                    state
                        .ticker
                        .emit(TickerEvent::PlayerTurnTimeout(player.name));
                }
                if state.players.len() < 2 {
                    info!("Not enough players, pausing game until more players join");
                    state.status = state::GameStatus::Joining;
                    state.round = state::Round::default();
                    for player in state.players.values_mut() {
                        player.ttl = None;
                    }
                }
                state.last_update.set_now();
            }
        }

        if ballot.is_some() {
            let mut state = state.write().await;
            if let Some(vote) = state.ballot.as_ref() {
                if vote.end_time.as_u64() < state::dt::Instant::default().as_u64() {
                    end_ballot(&mut state).unwrap();
                }
            }
        }

        if ticker_expired {
            let mut state = state.write().await;
            state.ticker.clear_expired_items(now);
        }
    }

    tokio::spawn(async move {
        loop {
            tokio::time::sleep(tokio::time::Duration::from_secs(1)).await;
            run_tasks(&state).await;
        }
    });
}

pub(crate) fn start_game(state: &mut state::State) -> Result<(), String> {
    if state.status == state::GameStatus::Playing {
        return Err("Game already started".to_string());
    }
    if state.players.len() < 2 {
        return Err("Not enough players".to_string());
    }

    state.round.cards_on_table.clear();
    state.round.pot = 0;
    state.round.completed = None;
    reset_players(state);
    next_turn(state, None);
    if state.status == state::GameStatus::Complete {
        state.round.deck = cards::Deck::default();
        for player in state.players.values_mut() {
            let card_1 = state.round.deck.pop();
            let card_2 = state.round.deck.pop();
            player.cards = (card_1, card_2);
        }
    }

    state.status = state::GameStatus::Playing;
    state.ticker.emit(TickerEvent::GameStarted);

    Ok(())
}

pub(crate) fn add_new_player(
    state: &mut state::State,
    player_name: &str,
) -> Result<state::PlayerId, String> {
    if state.status == state::GameStatus::Playing {
        return Err("Game already started".to_string());
    }
    if state.players.len() >= state::MAX_PLAYERS {
        return Err("Room is full".to_string());
    }
    let funds_token = state::token::Token::default();
    let player_id = state::PlayerId::default();
    let card_1 = state.round.deck.pop();
    let card_2 = state.round.deck.pop();
    let player = state::Player {
        name: player_name.to_owned(),
        id: player_id.clone(),
        funds_token,
        balance: state::STARTING_BALANCE,
        stake: 0,
        folded: false,
        photo: None,
        ttl: None,
        cards: (card_1, card_2),
    };
    state.players.insert(player_id.clone(), player);
    state
        .ticker
        .emit(TickerEvent::PlayerJoined(player_id.clone()));
    Ok(player_id)
}

pub(crate) fn accept_player_bet(
    state: &mut state::State,
    player_id: &state::PlayerId,
    action: state::BetAction,
) -> Result<(), String> {
    if state.status != state::GameStatus::Playing {
        return Err("Game not started".to_string());
    }
    if state.round.players_turn.as_ref() != Some(player_id) {
        return Err("Not your turn".to_string());
    }

    let action = validate_bet_action(state, player_id, &action)?;
    let player_stake_in_round = player_stake_in_round(state, player_id);
    let min_raise_to = min_raise_to(state);
    let call = call_amount(state).unwrap_or(0);

    let player = state
        .players
        .get_mut(&player_id)
        .ok_or("Player not found".to_string())?;

    let (new_balance, pot_addition) = match action {
        state::BetAction::Check => {
            let call = call - player_stake_in_round;
            if call > 0 {
                return Err("Cannot check, must call".to_string());
            }
            (player.balance, 0)
        }
        state::BetAction::Call => {
            let call = call - player_stake_in_round;
            let call = call.min(player.balance);
            state.round.calls.push((player_id.clone(), call));
            let new_balance = player
                .balance
                .checked_sub(call)
                .expect("Not enough balance to cover call amount");
            (new_balance, call)
        }
        state::BetAction::RaiseTo(raise_to) => {
            if raise_to < min_raise_to {
                return Err(format!("Raise must be at least {}", min_raise_to));
            }
            state.round.raises.push((player_id.clone(), raise_to));
            let pot_addition = raise_to - player_stake_in_round;
            let new_balance = player
                .balance
                .checked_sub(pot_addition)
                .ok_or("Not enough balance".to_string())?;
            (new_balance, pot_addition)
        }
    };

    player.balance = new_balance;
    player.stake += pot_addition;
    state.round.pot += pot_addition;

    state
        .ticker
        .emit(TickerEvent::PlayerBet(player_id.clone(), action));

    next_turn(state, Some(player_id));

    if state.round.players_turn.is_none() {
        complete_round(state);
    }

    Ok(())
}

pub fn player_stake_in_round(state: &state::State, player_id: &state::PlayerId) -> u64 {
    // check if player was last to raise, if so, return raise amount
    if let Some((id, stake)) = state.round.raises.last() {
        if id == player_id {
            return *stake;
        }
    }

    let max_raise = state
        .round
        .raises
        .iter()
        .filter(|(id, _)| id == player_id)
        .map(|(_, stake)| *stake)
        .max()
        .unwrap_or(0);

    let sum_of_calls = state
        .round
        .calls
        .iter()
        .filter(|(id, _)| id == player_id)
        .map(|(_, stake)| *stake)
        .sum::<u64>();

    let player_stake_in_current_round = max_raise + sum_of_calls;
    player_stake_in_current_round
}

fn accept_blinds(
    state: &mut state::State,
    small_blind_player: state::PlayerId,
    big_blind_player: state::PlayerId,
) {
    let small_blind_player = state
        .players
        .get_mut(&small_blind_player)
        .expect("Small blind player not found");
    let small_blind_stake = small_blind_player.balance.min(state.small_blind);
    small_blind_player.balance = small_blind_player.balance - small_blind_stake;
    small_blind_player.stake += small_blind_stake;
    state.round.pot += small_blind_stake;

    state
        .ticker
        .emit(TickerEvent::SmallBlindPosted(small_blind_player.id.clone()));

    state
        .round
        .raises
        .push((small_blind_player.id.clone(), small_blind_stake));

    let big_blind_player = state
        .players
        .get_mut(&big_blind_player)
        .expect("Big blind player not found");

    let big_blind_stake = big_blind_player.balance.min(state.small_blind * 2);

    big_blind_player.balance = big_blind_player.balance - big_blind_stake;
    big_blind_player.stake += big_blind_stake;
    state.round.pot += big_blind_stake;

    state
        .round
        .raises
        .push((big_blind_player.id.clone(), big_blind_stake));

    state
        .ticker
        .emit(TickerEvent::BigBlindPosted(big_blind_player.id.clone()));
}

fn reset_players(state: &mut state::State) {
    for player in state.players.values_mut() {
        player.stake = 0;
        player.folded = false;
    }
    state.round.players_turn = None;
}

fn next_turn(state: &mut state::State, current_player_id: Option<&state::PlayerId>) {
    let next_player_id = match current_player_id {
        Some(player_id) => get_next_players_turn(&state, player_id),
        None if state.players.len() < 2 => {
            info!("Not enough players, pausing game");
            state.round.players_turn = None;
            return;
        }
        None if state.round.cards_on_table.is_empty() => {
            let mut player_ids = state
                .players
                .iter()
                .filter(|(_, p)| !p.folded && p.balance > 0)
                .map(|(id, _)| id.clone())
                .cycle();
            let small_blind_player = player_ids.next().expect("No players left");
            let big_blind_player = player_ids.next().expect("No players left");
            let next_player_id = player_ids.next();

            info!(
                "Accepting blinds from players {} (sm) and {} (lg)",
                small_blind_player, big_blind_player
            );
            accept_blinds(state, small_blind_player, big_blind_player);

            next_player_id
        }
        None => get_rounds_starting_player(state),
    };

    match next_player_id
        .as_ref()
        .and_then(|id| state.players.get_mut(id))
    {
        Some(next_player) => {
            let mut expires = state::dt::Instant::default();
            expires.add_seconds(state::PLAYER_TURN_TIMEOUT_SECONDS);
            next_player.ttl = Some(expires);
        }
        None => {
            info!("Round complete, awaiting next round");
        }
    }

    state.round.players_turn = next_player_id;
}

fn get_rounds_starting_player(state: &mut state::State) -> Option<state::PlayerId> {
    let players_in_round = &mut state
        .players
        .iter()
        .filter(|(_, p)| !p.folded && p.balance > 0);

    let starting_player = players_in_round.next();

    // if no other players left, the game is complete
    let next_playable_player = players_in_round.next();
    if let None = next_playable_player {
        return None;
    }

    starting_player.map(|(id, _)| id.clone())
}

fn get_next_players_turn(
    state: &state::State,
    current_player_id: &state::PlayerId,
) -> Option<state::PlayerId> {
    let call_amount = call_amount(state).unwrap_or(0);
    let first_round = state.round.cards_on_table.len() < 3;

    // if call amount > 0, check if all players have reached equal
    // stakes in the current round. If so, end round.
    if call_amount > 0 && (!first_round || state.round.raises.len() > 2) {
        let all_players_have_called = state
            .players
            .iter()
            .filter(|(_, player)| !player.folded && player.balance > 0)
            .all(|(_, player)| player_stake_in_round(state, &player.id) == call_amount);

        if all_players_have_called {
            return None;
        }
    }

    // if first round, check if player with big blind has checked on the big blind stake.
    if first_round {
        let is_big_blind_first_round =
            current_player_id == state.players.keys().nth(1).expect("No players left");
        let current_player_stake_is_call_amount =
            player_stake_in_round(state, current_player_id) == state.small_blind * 2;
        if is_big_blind_first_round && current_player_stake_is_call_amount {
            return None;
        }
    }

    let next_player = state
        .players
        .iter()
        .enumerate()
        .skip_while(|(_, (id, _))| id != current_player_id)
        .skip(1)
        .filter(|(_, (_, player))| !player.folded && player.balance > 0)
        .next()
        .map(|(_, (id, _))| id.clone());

    next_player.or_else(|| {
        state
            .players
            .iter()
            .filter(|(_, player)| !player.folded && player.balance > 0)
            .next()
            .filter(|(_, player)| player_stake_in_round(state, &player.id) != call_amount)
            .map(|(id, _)| id.clone())
    })
}

fn validate_bet_action(
    state: &state::State,
    player_id: &state::PlayerId,
    action: &state::BetAction,
) -> Result<state::BetAction, String> {
    let last_raise = state.round.raises.last().map(|(_, s)| *s).unwrap_or(0);
    let player_stake_in_round = player_stake_in_round(state, player_id);
    let stake = match action {
        state::BetAction::Check
            if !state.round.raises.is_empty() && player_stake_in_round != last_raise =>
        {
            return Err("Cannot check after a raise".to_string());
        }
        state::BetAction::RaiseTo(raise_to) if *raise_to == 0 => {
            return Err("Stake cannot be 0 for raise".to_string())
        }
        state::BetAction::Check => state::BetAction::Check,
        state::BetAction::RaiseTo(raise_to) => {
            let call_amount = call_amount(state).unwrap_or(0);
            let min_raise_to = min_raise_to(state);
            let min_raise = call_amount.max(min_raise_to);
            if *raise_to < min_raise {
                return Err(format!("Raise must be at least {}", min_raise));
            }
            state::BetAction::RaiseTo(*raise_to)
        }
        state::BetAction::Call => {
            let call = call_amount(state).ok_or("No bets to call".to_string())?;
            if player_stake_in_round >= call {
                return Err("Cannot call, already called".to_string());
            }
            state::BetAction::Call
        }
    };
    Ok(stake)
}

fn complete_round(state: &mut state::State) {
    match state.round.cards_on_table.len() {
        0 => {
            place_cards_on_table(state, 3);
            next_turn(state, None);
            state.round.raises.clear();
            state.round.calls.clear();
            if state.round.players_turn.is_none() {
                complete_round(state);
            }
        }
        3 | 4 => {
            place_cards_on_table(state, 1);
            next_turn(state, None);
            state.round.raises.clear();
            state.round.calls.clear();
            if state.round.players_turn.is_none() {
                complete_round(state);
            }
        }
        5 => {
            payout_game_winners(state);
<<<<<<< HEAD
            reset_players(state);
            consume_action_queue(state);
=======
>>>>>>> 08aac4a3
            state.round.raises.clear();
            state.round.calls.clear();
            state.status = state::GameStatus::Complete;
            state.ticker.emit(TickerEvent::RoundComplete);

            rotate_dealer(state);
        }
        _ => unreachable!(),
    }
}

fn place_cards_on_table(state: &mut state::State, count: usize) {
    for _ in 0..count {
        let next_card = state.round.deck.pop();
        state.round.cards_on_table.push(next_card);
    }
    state.ticker.emit(TickerEvent::CardsDealtToTable(count));
}

fn rotate_dealer(state: &mut state::State) {
    if let Some(old_dealer) = state.players.pop_first() {
        state.players.insert(old_dealer.0, old_dealer.1);

        let mut player_ids = state.players.keys();
        let dealer = player_ids.next().cloned().expect("No players left");
        state.ticker.emit(TickerEvent::DealerRotated(dealer));
    }
}

fn payout_game_winners(state: &mut state::State) {
    let round = &mut state.round;

    #[derive(Clone, PartialEq, PartialOrd)]
    struct PlayerStake {
        id: state::PlayerId,
        stake: u64,
    }

    let mut stakes: Vec<_> = state
        .players
        .values()
        .filter(|p| !p.folded)
        .map(|p| PlayerStake {
            id: p.id.clone(),
            stake: p.stake,
        })
        .collect();
    stakes.sort_by_key(|s| s.stake);

    let mut deduped_stakes = stakes.iter().map(|s| s.stake).collect::<Vec<_>>();
    deduped_stakes.dedup();

    match stakes.len() {
        1 => {
            let winner_stake = stakes.first().unwrap();
            match state.players.get_mut(&winner_stake.id) {
                Some(player) => {
                    player.balance += round.pot;
                    let winner = state::RoundWinner {
                        player_id: winner_stake.id.clone(),
                        hand: None,
                        winnings: round.pot,
                        total_pot_winnings: round.pot,
                    };
                    round.completed = Some(state::CompletedRound {
                        winners: vec![winner],
                        best_hand: None,
                        hide_cards: false,
                    });
                    state
                        .ticker
                        .emit(TickerEvent::PaidPot(winner_stake.id.clone(), round.pot));
                    info!(
                        "Player {} is the only player left, whole pot is won, pot: {}",
                        player.id, round.pot
                    );
                }
                _ => {
                    info!("No players left, pot is lost");
                    round.completed = Some(state::CompletedRound {
                        winners: vec![],
                        best_hand: None,
                        hide_cards: true,
                    });
                    return;
                }
            }
            return;
        }
        0 => {
            info!("No players left, pot is lost");
            round.completed = Some(state::CompletedRound {
                winners: vec![],
                best_hand: None,
                hide_cards: true,
            });
            return;
        }
        _ => {}
    }

    let mut pots = vec![];

    deduped_stakes.insert(0, 0);
    for stake in deduped_stakes.windows(2) {
        let (rel_stake, abs_stake) = (stake[1] - stake[0], stake[1]);

        let winnable_players: Vec<_> = stakes
            .iter()
            .filter(|s| s.stake >= abs_stake)
            .map(|s| s.id.clone())
            .collect();

        let pot = winnable_players.len() as u64 * rel_stake;
        pots.push((pot, winnable_players));
    }

    // TODO: TEST! the stake values players that folded should still be included in the winnable pot
    for (_, player) in state.players.iter().filter(|(_, p)| p.folded) {
        let mut pot = pots
            .iter_mut()
            .skip_while(|(pot, players)| (*pot / players.len() as u64) < player.stake);

        if let Some((pot, _)) = pot.next() {
            info!(
                "Player {} folded, adding {} stake to pot of {}",
                player.id, player.stake, pot
            );
            *pot += player.stake;
        }
    }

    let mut scores: Vec<_> = state
        .players
        .values_mut()
        .map(|p| {
            let score = cards::Card::evaluate_hand(&p.cards, &round.cards_on_table);
            (p, score)
        })
        .collect();

    for (player, score) in &scores {
        info!(
            "Player {} has score {} (cards {:?})",
            player.id,
            score.strength(),
            score.cards()
        );
    }
    let mut winners = vec![];
    let mut winner_hands = vec![];

    for (pot, pot_players) in &pots {
        let winning_hand = scores
            .iter()
            .filter(|(player, _)| pot_players.contains(&player.id))
            .map(|(_, score)| score.clone())
            .max()
            .expect("No winning hand found for pot");

        let mut winning_players: Vec<_> = scores
            .iter_mut()
            .filter(|(player, score)| !(score < &winning_hand) && pot_players.contains(&player.id))
            .map(|(player, _)| &mut **player)
            .collect();

        let winners_count = winning_players.len() as u64;
        let payout = if winners_count > 0 {
            pot / winners_count
        } else {
            continue;
        }; // TODO: handle odd pot sizes
        match &winning_players[..] {
            [] => unreachable!(),
            [winner] => {
                state.ticker.emit(TickerEvent::Winner(
                    winner.id.clone(),
                    winning_hand.strength(),
                ));
            }
            winners => {
                state.ticker.emit(TickerEvent::SplitPotWinners(
                    winners.iter().map(|p| p.id.clone()).collect(),
                    winning_hand.strength(),
                ));
            }
        }

        for winner in winning_players.iter_mut() {
            winners.push(state::RoundWinner {
                player_id: winner.id.clone(),
                hand: Some(winning_hand.strength()),
                winnings: payout,
                total_pot_winnings: *pot,
            });
            let hand = cards::Card::evaluate_hand(&winner.cards, &round.cards_on_table);
            winner_hands.push((winner.id.clone(), hand));
            winner.balance += payout;
            state
                .ticker
                .emit(TickerEvent::PaidPot(winner.id.clone(), payout));
        }

        let winner_ids: Vec<_> = winning_players.iter().map(|p| p.id.to_string()).collect();

        info!(
            "Paid out pot to winners. Pot: {}, Winner(s): {}",
            pot,
            winner_ids.join(", "),
        );
    }

    let pot_splits = pots.len().saturating_sub(1);
    let (_, best_hand) = winner_hands
        .iter()
        .max_by_key(|(_, score)| score)
        .expect("No winning hands found, but there should be at least one winner");
    let best_hand_players: Vec<_> = winners
        .iter()
        .map(|winner| winner.player_id.clone())
        .collect();

    info!(
        "Game complete, pot: {} ({} splits) (rank {:?}) cards: {:?}",
        round.pot,
        pot_splits,
        best_hand.strength(),
        best_hand.cards()
    );

    round.completed = Some(state::CompletedRound {
        winners,
        best_hand: Some((best_hand_players, best_hand.strength())),
        hide_cards: false,
    });
    round.pot = 0;
}

pub(crate) fn cards_on_table(state: &state::State) -> Vec<(cards::CardSuite, cards::CardValue)> {
    let cards = state
        .round
        .cards_on_table
        .iter()
        .map(|c| (c.suite.clone(), c.value.clone()))
        .collect();
    cards
}

pub(crate) fn cards_in_hand(
    state: &state::State,
    player_id: &state::PlayerId,
) -> Option<(
    (cards::CardSuite, cards::CardValue),
    (cards::CardSuite, cards::CardValue),
)> {
    let player = state.players.get(player_id)?;
    let cards = player.cards.clone();
    let cards = (
        (cards.0.suite.clone(), cards.0.value.clone()),
        (cards.1.suite.clone(), cards.1.value.clone()),
    );
    Some(cards)
}

pub(crate) fn is_player_turn(state: &state::State, player_id: &state::PlayerId) -> bool {
    state.status == state::GameStatus::Playing
        && state.round.players_turn.as_ref() == Some(&player_id)
}

pub(crate) fn game_phase(state: &state::State) -> models::GamePhase {
    match state.status {
        state::GameStatus::Joining => models::GamePhase::Waiting,
        state::GameStatus::Playing => models::GamePhase::Playing,
        state::GameStatus::Complete => models::GamePhase::Complete,
    }
}

pub(crate) fn ticker(state: &state::State) -> Option<String> {
    fn ticker_header(state: &state::State, now: state::dt::Instant) -> Option<String> {
        match state.ticker.len() {
            0 => None,
            _ => Some(format!(
                "\x00{}\x00{}\x00",
                now.as_u64(),
                state.ticker.len()
            )),
        }
    }
    fn ticker_item(
        state: &state::State,
        item: &state::ticker::TickerItem,
        now: state::dt::Instant,
    ) -> String {
        let start_offset_ms = (item.start.as_u64() as i64) - (now.as_u64() as i64);
        let duration = item.end.as_u64().saturating_sub(item.start.as_u64());
        format!(
            "{}|{}|{}\x00{}",
            item.seq_index,
            start_offset_ms,
            duration,
            item.payload.format(state)
        )
    }
    let now = state::dt::Instant::default();
    let header = ticker_header(state, now)?;
    let items: Vec<_> = state
        .ticker
        .iter()
        .map(|item| ticker_item(state, item, now))
        .collect();
    Some(format!("{}\n{}", header, items.join("\n")))
}

pub(crate) fn completed_game(state: &state::State) -> Option<models::CompletedGame> {
    if state.status != state::GameStatus::Complete {
        return None;
    }
<<<<<<< HEAD
    let winner = match &state.round.cards_on_table {
        x if x.len() == 0 => None,
        cards_on_table => Some(
            state
                .players
                .values()
                .map(|p| (p, cards::Card::evaluate_hand(&p.cards, &cards_on_table)))
                .map(|(p, score)| (p.name.as_str(), score))
                .max_by_key(|(_, score)| *score)?,
        ),
=======

    let completed_round = state.round.completed.as_ref()?;
    let winners = {
        let mut winners: HashMap<state::PlayerId, u64> = HashMap::new();
        for winner in &completed_round.winners {
            let winnings = winners.entry(winner.player_id.clone()).or_default();
            *winnings += winner.winnings;
        }
        winners
>>>>>>> 08aac4a3
    };

    let max_winner = completed_round
        .best_hand
        .as_ref()
        .map(|(players, _)| {
            players
                .iter()
                .map(|id| (id, winners.get(id).unwrap_or(&0)))
                .max_by_key(|(_, winnings)| **winnings)
        })
        .unwrap_or_else(|| winners.iter().max_by_key(|(_, winnings)| **winnings));

    let winner_name = max_winner
        .and_then(|(id, _)| state.players.get(id))
        .map(|p| p.name.clone());
    let winning_hand = completed_round
        .best_hand
        .as_ref()
        .map(|(_, hand)| hand.to_string());

    Some(models::CompletedGame {
        winner_name,
        winning_hand,
        player_cards: state
            .players
            .iter()
            .map(|(_, p)| {
                (!p.folded && !completed_round.hide_cards).then(|| {
                    (
                        (p.cards.0.suite.clone(), p.cards.0.value.clone()),
                        (p.cards.1.suite.clone(), p.cards.1.value.clone()),
                    )
                })
            })
            .collect(),
    })
}

pub(crate) fn room_players(state: &state::State) -> Vec<models::GameClientPlayer> {
    let players = state
        .players
        .iter()
        .map(|(_, p)| models::GameClientPlayer {
            name: p.name.clone(),
            balance: p.balance,
            folded: p.folded,
            photo: player_photo_url(p),
            turn_expires_dt: p.ttl.map(|dt| dt.into()),
        })
        .collect();
    players
}

fn player_photo_url(p: &state::Player) -> Option<String> {
    let (_, token) = p.photo.as_ref()?;
    Some(format!("player/photo/{}", token))
}

pub(crate) fn fold_player(
    state: &mut state::State,
    player_id: &state::PlayerId,
) -> Result<(), String> {
    if state.round.players_turn.as_ref() != Some(player_id) {
        return Err("Not your turn".to_string());
    }
    let player = state
        .players
        .get_mut(&player_id)
        .ok_or("Player not found".to_string())?;

    player.folded = true;

    state
        .ticker
        .emit(TickerEvent::PlayerFolded(player_id.clone()));

    let mut remaining_players: Vec<_> = state.players.values_mut().filter(|p| !p.folded).collect();
    match remaining_players.as_mut_slice() {
        [only_player_left] => {
            info!(
                "All players but one have folded, paying out pot to {} and completing game",
                only_player_left.id
            );
            let pot = state.round.pot;
            only_player_left.balance += pot;
            state.round.pot = 0;

            state
                .ticker
                .emit(TickerEvent::PaidPot(only_player_left.id.clone(), pot));

            rotate_dealer(state);
            consume_action_queue(state);
            state.status = state::GameStatus::Complete;
            state.round.raises.clear();
            state.round.calls.clear();
            state.round.completed = Some(state::CompletedRound {
                winners: vec![],
                best_hand: None,
                hide_cards: true,
            });
            return Ok(());
        }
        _ => {}
    }

    next_turn(state, Some(player_id));

    if state.round.players_turn.is_none() {
        complete_round(state);
    }

    Ok(())
}

pub(crate) fn reset_ttl(state: &mut state::State, id: &state::PlayerId) -> Result<(), String> {
    let now = state::dt::Instant::default();
    match state.players.get_mut(id) {
        Some(player) => match player.ttl {
            Some(ttl) if ttl < now => Err("Player's turn has expired".to_string()),
            _ => {
                player.ttl = None;
                Ok(())
            }
        },
        None => Err("Player not found".to_string()),
    }
}

pub(crate) fn transfer_funds(
    state: &mut state::State,
    player_id: &state::PlayerId,
    payload: &models::TransferRequest,
) -> Result<(), ()> {
    let player_balance = state.players.get(&player_id).ok_or(())?.balance;
    let remaining = player_balance.checked_sub(payload.amount).ok_or_else(|| {
        info!(
            "Player {} failed to transfer: insufficient funds",
            player_id
        );
        ()
    })?;
    let destination_id = {
        let destination_id = state
            .players
            .iter()
            .find_map(|(id, p)| {
                if p.funds_token.as_ref() == &payload.to {
                    Some(id.clone())
                } else {
                    None
                }
            })
            .ok_or_else(|| {
                info!(
                    "Player {} failed to transfer: destination not found",
                    player_id
                );
                ()
            })?;

        let destination = state.players.get_mut(&destination_id).ok_or_else(|| {
            info!(
                "Player {} failed to transfer: destination not found (destination_id: {})",
                player_id, destination_id
            );
            ()
        })?;
        destination.balance += payload.amount;
        destination.id.clone()
    };
    {
        let player = state
            .players
            .get_mut(&player_id)
            .expect("Player must exist");
        player.balance = remaining;
    }
    state
        .ticker
        .emit(state::TickerEvent::PlayerTransferredBalance(
            player_id.clone(),
            destination_id,
            payload.amount,
        ));

    Ok(())
}

pub(crate) fn call_amount(state: &state::State) -> Option<u64> {
    state.round.raises.last().map(|(_, last_stake)| *last_stake)
}

pub(crate) fn min_raise_to(state: &state::State) -> u64 {
    let raises: Vec<_> = [0_u64]
        .into_iter()
        .chain(state.round.raises.iter().map(|(_, s)| *s))
        .collect();

    let max_raise = raises.iter().max().unwrap_or(&0);

    let largest_raise_diff = raises
        .windows(2)
        .map(|w| w[1] - w[0])
        .max()
        .unwrap_or(0)
        .max(state.small_blind * 2);

    let min_raise_to = max_raise + largest_raise_diff;
    min_raise_to
}

pub(crate) fn turn_expires_dt(state: &state::State, player_id: &state::PlayerId) -> Option<u64> {
    state
        .players
        .get(player_id)
        .and_then(|p| p.ttl.map(|dt| dt.into()))
}

pub(crate) fn player_start_ballot(
    state: &mut state::State,
    action: state::ballot::BallotAction,
) -> Result<(), String> {
    if state.ballot.is_some() {
        return Err("Vote already in progress".to_string());
    }

    let mut vote = state::ballot::Ballot::default();
    vote.action = action;
    vote.end_time.add_seconds(60);
    state.ballot = Some(vote);

    Ok(())
}

pub(crate) fn player_cast_vote_in_ballot(
    state: &mut state::State,
    player_id: &state::PlayerId,
    vote: bool,
) -> Result<(), String> {
    let voted = vote;

    let vote = match &mut state.ballot {
        Some(vote) => vote,
        None => return Err("No vote in progress".to_string()),
    };

    if vote.end_time.as_u64() < state.last_update.as_u64() {
        return Err("Vote has expired".to_string());
    }

    let player_ids_in_cast_votes = vote.votes.iter().map(|(id, _)| id).collect::<Vec<_>>();
    let has_player_already_voted = player_ids_in_cast_votes.contains(&player_id);

    if has_player_already_voted {
        return Err("Player has already voted".to_string());
    }

    vote.votes.push((player_id.clone(), voted));
    if vote.votes.len() == state.players.len() {
        end_ballot(state)?;
    }
    Ok(())
}

pub(crate) fn end_ballot(state: &mut state::State) -> Result<(), String> {
    info!("Ending ballot");

    let vote = match &state.ballot {
        Some(vote) => vote,
        None => return Err("No vote in progress".to_string()),
    };

    if (vote.votes.len() as f64) / (state.players.len() as f64) < 0.5 {
        return Err("Not enough players voted".to_string());
    }

    let votes_for = vote.votes.iter().filter(|(_, vote)| *vote).count();
    let votes_against = vote.votes.iter().filter(|(_, vote)| !*vote).count();

    let majority_voted_for = votes_for > votes_against;

    match &vote.action {
        state::ballot::BallotAction::KickPlayer(player_id) => {
            if majority_voted_for {
                info!("Majority voted to kick player {}", player_id);
                state
                    .action_queue
                    .push(state::ballot::BallotAction::KickPlayer(player_id.clone()));
            }
        }
        state::ballot::BallotAction::DoubleBlinds => {
            if majority_voted_for {
                state
                    .action_queue
                    .push(state::ballot::BallotAction::DoubleBlinds);
            }
        }
    }

    state.ballot = None;

    Ok(())
}

fn double_blinds(state: &mut state::State) {
    state.small_blind *= 2;
}

pub(crate) fn ballot_details(
    state: &state::State,
    player: &state::Player,
) -> Option<models::BallotDetails> {
    let player_has_voted = state
        .ballot
        .as_ref()
        .map(|vote| vote.votes.iter().any(|(id, _)| id == &player.id))
        .unwrap_or(false);

    if player_has_voted {
        return None;
    }

    if let Some(vote) = &state.ballot {
        if vote.end_time.as_u64() < state::dt::Instant::default().as_u64() {
            return None;
        }
    }

    match &state.ballot {
        Some(vote) => match &vote.action {
            state::ballot::BallotAction::KickPlayer(player_id) => {
                if player.id == *player_id {
                    return None;
                }
                let player_to_kick = state.players.get(player_id).unwrap();
                let ballot_details = models::BallotDetails {
                    action: models::BallotAction::KickPlayer(player_to_kick.name.clone()),
                    expires_dt: vote.end_time.as_u64(),
                };
                return Some(ballot_details);
            }
            state::ballot::BallotAction::DoubleBlinds => {
                let ballot_details = models::BallotDetails {
                    action: models::BallotAction::DoubleBlinds,
                    expires_dt: vote.end_time.as_u64(),
                };
                return Some(ballot_details);
            }
        },
        None => None,
    }
}

pub(crate) fn start_vote_options(
    state: &state::State,
    player: &state::Player,
) -> Option<models::StartBallotChoices> {
    if state.ballot.is_some() {
        return None;
    }

    let mut kick_player_options = state
        .players
        .iter()
        .filter(|(id, _)| *id != player.id)
        .map(|player| models::KickPlayerOption {
            name: player.1.name.clone(),
            id: player.1.id.clone().to_string(),
        })
        .collect::<Vec<_>>();

    if state.players.len() <= 2 {
        kick_player_options.clear();
    }

    let are_blinds_less_than_half_of_max_player_balance =
        state.small_blind * 2 < state.players.values().map(|p| p.balance).max().unwrap() / 2;

    let start_vote_options = models::StartBallotChoices {
        kick_player: kick_player_options,
        double_blinds: are_blinds_less_than_half_of_max_player_balance,
    };

    Some(start_vote_options)
}

fn consume_action_queue(state: &mut state::State) {
    while let Some(action) = state.action_queue.pop() {
        match action {
            state::ballot::BallotAction::KickPlayer(player_id) => {
                info!("Kicking player {}", player_id);
                state.players.remove(&player_id);
                if state.players.len() < 2 {
                    info!("Not enough players, pausing game until more players join");
                    state.status = state::GameStatus::Joining;
                    state.round = state::Round::default();
                    for player in state.players.values_mut() {
                        player.ttl = None;
                    }
                }
            }
            state::ballot::BallotAction::DoubleBlinds => {
                info!("Doubling blinds to {}", state.small_blind * 2);
                double_blinds(state);
            }
        }
    }
}

#[cfg(test)]
mod tests {
    use super::*;
    use crate::{game::tests::fixtures::GameFixture, state::STARTING_BALANCE};
    use state::ballot::BallotAction as B;
    use state::BetAction as P;

    #[test]
    fn two_player_game_deals_correct_cards_to_table() {
        let (state, _) = fixtures::start_two_player_game(GameFixture::Round1);
        assert_eq!(cards_on_table(&state).len(), 0);

        let (state, _) = fixtures::start_two_player_game(GameFixture::Round2);
        assert_eq!(cards_on_table(&state).len(), 3);

        let (state, _) = fixtures::start_two_player_game(GameFixture::Round3);
        assert_eq!(cards_on_table(&state).len(), 4);

        let (state, _) = fixtures::start_two_player_game(GameFixture::Round4);
        assert_eq!(cards_on_table(&state).len(), 5);
    }

    #[test]
    fn two_player_game_redeals_players_cards_after_round() {
        let (mut state, (player_1, player_2)) =
            fixtures::start_two_player_game(GameFixture::Complete);
        let player_1_cards = cards_in_hand(&state, &player_1).unwrap();
        let player_2_cards = cards_in_hand(&state, &player_2).unwrap();

        start_game(&mut state).unwrap();
        let new_player_1_cards = cards_in_hand(&state, &player_1).unwrap();
        let new_player_2_cards = cards_in_hand(&state, &player_2).unwrap();

        assert_ne!(
            (player_1_cards, player_2_cards),
            (new_player_1_cards, new_player_2_cards)
        );
    }

    #[test]
    fn game_pays_outright_winner_from_pot() {
        let mut state = state::State::default();
        let state = &mut state;
        state.round.deck = cards::Deck::ordered();

        let player_1 = add_new_player(state, "player_1").unwrap();
        let player_2 = add_new_player(state, "player_2").unwrap();
        let player_3 = add_new_player(state, "player_3").unwrap();
        let player_4 = add_new_player(state, "player_4").unwrap();
        let player_5 = add_new_player(state, "player_5").unwrap();

        assert_eq!(state.players.len(), 5);
        assert_eq!(state.status, state::GameStatus::Joining);
        let starting_balance = state.players.iter().map(|(_, p)| p.balance).next().unwrap();
        assert_eq!(starting_balance, state::STARTING_BALANCE);

        start_game(state).unwrap();

        assert_eq!(cards_on_table(state).len(), 0);

        accept_player_bet(state, &player_3, P::Call).expect("R1-P3");
        accept_player_bet(state, &player_4, P::Call).expect("R1-P4");
        accept_player_bet(state, &player_5, P::Call).expect("R1-P5");
        accept_player_bet(state, &player_1, P::Call).expect("R1-P1");
        accept_player_bet(state, &player_2, P::Check).expect("R1-P2");
        assert_eq!(state.round.pot, 100);
        assert_eq!(cards_on_table(state).len(), 3);

        accept_player_bet(state, &player_1, P::RaiseTo(500)).expect("R2-P1");
        assert_eq!(state.round.pot, 600);
        accept_player_bet(state, &player_2, P::Call).expect("R2-P2");
        assert_eq!(state.round.pot, 1100);
        accept_player_bet(state, &player_3, P::Call).expect("R2-P3");
        assert_eq!(state.round.pot, 1600);
        fold_player(state, &player_4).expect("R2-P4");
        fold_player(state, &player_5).expect("R2-P4");

        assert_eq!(cards_on_table(state).len(), 4);

        accept_player_bet(state, &player_1, P::Check).unwrap();
        accept_player_bet(state, &player_2, P::Check).unwrap();
        accept_player_bet(state, &player_3, P::Check).unwrap();

        let pot_before_payout = state.round.pot;
        let winner_balance_before_payout = state.players.get(&player_1).unwrap().balance;

        assert_eq!(pot_before_payout, (state.small_blind * 2 * 5) + (500 * 3));
        assert_eq!(cards_on_table(state).len(), 5);

        accept_player_bet(state, &player_1, P::Check).unwrap();
        accept_player_bet(state, &player_2, P::Check).unwrap();
        accept_player_bet(state, &player_3, P::Check).unwrap();

        assert_eq!(cards_on_table(state).len(), 5);
        assert_eq!(state.status, state::GameStatus::Complete);
        assert_eq!(state.round.pot, 0);

        // wins remaining 4 players blinds and remaining 2 players 500 bets
        let winner = state.players.get(&player_1).unwrap();
        let expected_balance = STARTING_BALANCE + state.small_blind * 2 * 4 + 500 * 2;
        assert_eq!(
            winner_balance_before_payout + pot_before_payout,
            expected_balance
        );
        assert_eq!(winner.balance, expected_balance);
    }

    #[test]
    fn two_player_game_pays_out_to_winner_after_others_fold_in_two_rounds() {
        let (mut state, (player_1, player_2)) =
            fixtures::start_two_player_game(GameFixture::Round1);

        assert_eq!(cards_on_table(&state).len(), 0);

        fold_player(&mut state, &player_1).expect("R2-P1");
        assert_eq!(cards_on_table(&state).len(), 0);
        info!(
            "Player 2 stakes: {}",
            state.players.get(&player_2).unwrap().stake
        );
        assert_eq!(state.status, state::GameStatus::Complete);
        assert_eq!(state.round.pot, 0);

        let winner = state.players.get(&player_2).unwrap();
        assert_eq!(winner.balance, STARTING_BALANCE + state.small_blind);

        start_game(&mut state).unwrap();
        assert_eq!(cards_on_table(&state).len(), 0);

        let player_2_data = state.players.get(&player_2).unwrap();
        assert_eq!(player_2_data.stake, state.small_blind);

        fold_player(&mut state, &player_2).expect("R2-P2");

        assert_eq!(cards_on_table(&state).len(), 0);
        assert_eq!(state.status, state::GameStatus::Complete);

        let winner = state.players.get(&player_1).unwrap();
        assert_eq!(winner.balance, STARTING_BALANCE);
    }

    #[test]
    fn two_player_game_fold_on_small_blind() {
        let (mut state, (player_1, player_2)) =
            fixtures::start_two_player_game(GameFixture::Round1);
        assert_eq!(cards_on_table(&state).len(), 0);
        assert_eq!(state.round.pot, 30);

        fold_player(&mut state, &player_1).expect("R2-P1");
        assert_eq!(state.status, state::GameStatus::Complete);
        assert_eq!(state.round.pot, 0);

        let winner = state.players.get(&player_2).unwrap();
        assert_eq!(winner.balance, STARTING_BALANCE + state.small_blind);
    }

    #[test]
    fn two_player_game_fold_on_big_blind() {
        let (mut state, (player_1, player_2)) =
            fixtures::start_two_player_game(GameFixture::Round1);
        assert_eq!(cards_on_table(&state).len(), 0);
        assert_eq!(state.round.pot, 30);

        accept_player_bet(&mut state, &player_1, P::Call).unwrap();
        fold_player(&mut state, &player_2).expect("R2-P2");
        assert_eq!(state.status, state::GameStatus::Complete);
        assert_eq!(state.round.pot, 0);

        let winner = state.players.get(&player_1).unwrap();
        assert_eq!(winner.balance, STARTING_BALANCE + state.small_blind * 2);
    }

    #[test]
    fn two_player_game_fold_on_raise() {
        let (mut state, (player_1, player_2)) =
            fixtures::start_two_player_game(GameFixture::Round1);
        assert_eq!(cards_on_table(&state).len(), 0);
        assert_eq!(state.round.pot, 30);

        fold_player(&mut state, &player_1).expect("R2-P1");
        assert_eq!(state.status, state::GameStatus::Complete);
        assert_eq!(state.round.pot, 0);

        let winner = state.players.get(&player_2).unwrap();
        assert_eq!(winner.balance, STARTING_BALANCE + state.small_blind);
    }

    #[test]
    fn two_player_game_can_transfer_funds() {
        let (mut state, (player_1, player_2)) =
            fixtures::start_two_player_game(GameFixture::Round1);
        let player_1_balance = state.players.get(&player_1).unwrap().balance;
        let player_2_balance = state.players.get(&player_2).unwrap().balance;

        let player_2_token = &state.players.get(&player_2).unwrap().funds_token;

        let transfer_request = models::TransferRequest {
            to: player_2_token.to_string(),
            amount: 100,
        };

        transfer_funds(&mut state, &player_1, &transfer_request).unwrap();

        let player_1_balance_after_transfer = state.players.get(&player_1).unwrap().balance;
        let player_2_balance_after_transfer = state.players.get(&player_2).unwrap().balance;

        assert_eq!(player_1_balance - 100, player_1_balance_after_transfer);
        assert_eq!(player_2_balance + 100, player_2_balance_after_transfer);
    }

    #[test]
    fn two_player_game_reraising_minimum_works() {
        let (mut state, (player_1, player_2)) =
            fixtures::start_two_player_game(GameFixture::Round4);
        let big_blind = state.small_blind * 2;
        assert_eq!(state.round.pot, 40);
        accept_player_bet(&mut state, &player_1, P::RaiseTo(big_blind)).unwrap();
        assert_eq!(state.status, state::GameStatus::Playing);
        assert_eq!(state.round.pot, 60);
        assert_eq!(
            state.players.get(&player_1).unwrap().stake,
            state.small_blind * 2 * 2
        );
        assert_eq!(
            state.players.get(&player_2).unwrap().stake,
            state.small_blind * 2
        );

        accept_player_bet(&mut state, &player_2, P::RaiseTo(big_blind * 2)).unwrap();
        assert_eq!(state.round.pot, 100);
        assert_eq!(
            state.players.get(&player_1).unwrap().stake,
            state.small_blind * 2 * 2
        );
        assert_eq!(
            state.players.get(&player_2).unwrap().stake,
            state.small_blind * 2 * 3
        );

        accept_player_bet(&mut state, &player_1, P::RaiseTo(big_blind * 3)).unwrap();
        assert_eq!(
            state.players.get(&player_1).unwrap().stake,
            state.small_blind * 2 * 4
        );
        assert_eq!(
            state.players.get(&player_2).unwrap().stake,
            state.small_blind * 2 * 3
        );

        assert_eq!(state.status, state::GameStatus::Playing);

        assert_eq!(state.round.pot, 140);

        accept_player_bet(&mut state, &player_2, P::Call).unwrap();
        assert_eq!(state.status, state::GameStatus::Complete);
    }

    #[test]
    fn three_player_game_fold_on_small_blind() {
        let (mut state, (player_1, player_2, player_3)) = fixtures::start_three_player_game();
        assert_eq!(cards_on_table(&state).len(), 0);
        assert_eq!(state.round.pot, 30);

        fold_player(&mut state, &player_3).expect("R2-P3");
        fold_player(&mut state, &player_1).expect("R2-P1");
        assert_eq!(state.status, state::GameStatus::Complete);

        let winner = state.players.get(&player_2).unwrap();
        assert_eq!(winner.balance, STARTING_BALANCE + state.small_blind);

        let completed = completed_game(&state).unwrap();
        assert_eq!(completed.winning_hand, None);
    }

    #[test]
    fn three_player_game_check_until_river_then_raise_on_last_player() {
        let (mut state, (player_1, player_2, player_3)) = fixtures::start_three_player_game();
        assert_eq!(cards_on_table(&state).len(), 0);
        assert_eq!(state.round.pot, 30);

        accept_player_bet(&mut state, &player_3, P::Call).unwrap();
        accept_player_bet(&mut state, &player_1, P::Call).unwrap();
        accept_player_bet(&mut state, &player_2, P::Check).unwrap();

        assert_eq!(cards_on_table(&state).len(), 3);
        assert_eq!(state.round.pot, 60);

        accept_player_bet(&mut state, &player_1, P::Check).unwrap();
        accept_player_bet(&mut state, &player_2, P::Check).unwrap();
        accept_player_bet(&mut state, &player_3, P::Check).unwrap();

        assert_eq!(cards_on_table(&state).len(), 4);
        assert_eq!(state.round.pot, 60);

        accept_player_bet(&mut state, &player_1, P::Check).unwrap();
        accept_player_bet(&mut state, &player_2, P::Check).unwrap();
        accept_player_bet(&mut state, &player_3, P::Check).unwrap();

        assert_eq!(cards_on_table(&state).len(), 5);
        assert_eq!(state.round.pot, 60);

        accept_player_bet(&mut state, &player_1, P::RaiseTo(100)).unwrap();
        assert_eq!(player_stake_in_round(&state, &player_1), 100);

        accept_player_bet(&mut state, &player_2, P::Call).unwrap();
        assert_eq!(player_stake_in_round(&state, &player_2), 100);

        accept_player_bet(&mut state, &player_3, P::RaiseTo(200)).unwrap();
        assert_eq!(player_stake_in_round(&state, &player_3), 200);
        accept_player_bet(&mut state, &player_1, P::Call).unwrap();
        assert_eq!(player_stake_in_round(&state, &player_1), 200);

        accept_player_bet(&mut state, &player_2, P::Call).unwrap();
        assert_eq!(state.status, state::GameStatus::Complete);
    }

    #[test]
    fn two_player_game_ends_in_big_win_next_game_accepts_call_to_all_in() {
        let (mut state, (player_1, player_2)) =
            fixtures::start_two_player_game(GameFixture::Round4);

        assert_eq!(cards_on_table(&state).len(), 5);

        // game 1, round 4
        accept_player_bet(&mut state, &player_1, P::RaiseTo(500)).unwrap();
        accept_player_bet(&mut state, &player_2, P::Call).unwrap();
        assert_eq!(state.status, state::GameStatus::Complete);

        let player_1_balance = {
            let loser = state.players.get(&player_1).unwrap();
            let winner = state.players.get(&player_2).unwrap();
            assert!(winner.balance > loser.balance);
            loser.balance
        };

        // game 2, round 1
        start_game(&mut state).unwrap();
        accept_player_bet(&mut state, &player_2, P::RaiseTo(player_1_balance)).unwrap();
        accept_player_bet(&mut state, &player_1, P::Call).unwrap();
    }

    #[test]
    fn two_player_game_ends_in_big_win_next_game_accepts_call_to_above_all_in() {
        let (mut state, (player_1, player_2)) =
            fixtures::start_two_player_game(GameFixture::Round4);

        assert_eq!(cards_on_table(&state).len(), 5);

        // game 1, round 4
        accept_player_bet(&mut state, &player_1, P::RaiseTo(500)).unwrap();
        accept_player_bet(&mut state, &player_2, P::Call).unwrap();
        assert_eq!(state.status, state::GameStatus::Complete);

        let player_1_balance = {
            let loser = state.players.get(&player_1).unwrap();
            let winner = state.players.get(&player_2).unwrap();
            assert!(winner.balance > loser.balance);
            loser.balance
        };

        // game 2, round 1
        start_game(&mut state).unwrap();
        fixtures::deal_biased_deck(&mut state, &player_1, &player_2, true);
        assert_eq!(state.status, state::GameStatus::Playing);

        accept_player_bet(&mut state, &player_2, P::RaiseTo(player_1_balance + 100)).unwrap();
        accept_player_bet(&mut state, &player_1, P::Call).unwrap();

        assert_eq!(cards_on_table(&state).len(), 5);
        assert_eq!(state.status, state::GameStatus::Complete);

        let loser = state.players.get(&player_1).unwrap();
        let winner = state.players.get(&player_2).unwrap();
        assert!(winner.balance > loser.balance);
        assert_eq!(loser.balance, 0);
    }

    #[test]
    fn two_player_game_raising_round_one() {
        let (mut state, (player_1, player_2)) =
            fixtures::start_two_player_game(GameFixture::Round1);
        let big_blind = state.small_blind * 2;

        assert_eq!(cards_on_table(&state).len(), 0);

        accept_player_bet(&mut state, &player_1, P::RaiseTo(big_blind * 2)).unwrap();

        accept_player_bet(&mut state, &player_2, P::RaiseTo(big_blind * 3)).unwrap();
        accept_player_bet(&mut state, &player_1, P::Call).unwrap();

        assert_eq!(cards_on_table(&state).len(), 3);
    }

    #[test]
    fn two_player_game_raising_with_intermittent_calls_checking_balances() {
        let (mut state, (player_1, player_2)) =
            fixtures::start_two_player_game(GameFixture::Round1);
        let big_blind = state.small_blind * 2;

        assert_eq!(cards_on_table(&state).len(), 0);
        assert_eq!(
            state.players.get(&player_1).unwrap().balance,
            STARTING_BALANCE - state.small_blind
        );
        assert_eq!(
            state.players.get(&player_2).unwrap().balance,
            STARTING_BALANCE - state.small_blind * 2
        );

        accept_player_bet(&mut state, &player_1, P::Call).unwrap();
        assert_eq!(
            state.players.get(&player_1).unwrap().balance,
            STARTING_BALANCE - state.small_blind * 2
        );
        accept_player_bet(&mut state, &player_2, P::RaiseTo(big_blind * 2)).unwrap();
        assert_eq!(
            state.players.get(&player_2).unwrap().balance,
            STARTING_BALANCE - 40
        );
    }

    #[test]
    fn two_player_vote_to_double_blinds() {
        let (mut state, (player_1, player_2)) =
            fixtures::start_two_player_game(GameFixture::Round1);
        assert_eq!(state.players.get(&player_1).unwrap().stake, 10);
        assert_eq!(state.players.get(&player_2).unwrap().stake, 20);

        player_start_ballot(&mut state, B::DoubleBlinds).unwrap();
        player_cast_vote_in_ballot(&mut state, &player_1, true).unwrap();
        assert_eq!(state.small_blind, 10);
        assert_eq!(state.small_blind * 2, 20);
        player_cast_vote_in_ballot(&mut state, &player_2, true).unwrap();
        consume_action_queue(&mut state);
        assert_eq!(state.small_blind, 20);
        assert_eq!(state.small_blind * 2, 40);

        player_start_ballot(&mut state, B::DoubleBlinds).unwrap();
        player_cast_vote_in_ballot(&mut state, &player_1, true).unwrap();
        player_cast_vote_in_ballot(&mut state, &player_2, false).unwrap();
        assert_eq!(state.small_blind, 20);
        assert_eq!(state.small_blind * 2, 40);

        player_start_ballot(&mut state, B::DoubleBlinds).unwrap();
        player_cast_vote_in_ballot(&mut state, &player_1, false).unwrap();
        player_cast_vote_in_ballot(&mut state, &player_2, false).unwrap();
        assert_eq!(state.small_blind, 20);
        assert_eq!(state.small_blind * 2, 40);

        fold_player(&mut state, &player_1).unwrap();

        start_game(&mut state).unwrap();
        assert_eq!(state.players.get(&player_1).unwrap().stake, 40);
        assert_eq!(state.players.get(&player_2).unwrap().stake, 20);
    }

    #[test]
    fn three_player_vote_to_double_blinds() {
        let (mut state, (player_1, player_2, player_3)) = fixtures::start_three_player_game();
        assert_eq!(state.players.get(&player_1).unwrap().stake, 10);
        assert_eq!(state.players.get(&player_2).unwrap().stake, 20);
        assert_eq!(state.players.get(&player_3).unwrap().stake, 0);

        player_start_ballot(&mut state, B::DoubleBlinds).unwrap();
        player_cast_vote_in_ballot(&mut state, &player_1, true).unwrap();
        player_cast_vote_in_ballot(&mut state, &player_2, true).unwrap();
        player_cast_vote_in_ballot(&mut state, &player_3, true).unwrap();
        consume_action_queue(&mut state);
        assert_eq!(state.small_blind, 20);
        assert_eq!(state.small_blind * 2, 40);

        player_start_ballot(&mut state, B::DoubleBlinds).unwrap();
        player_cast_vote_in_ballot(&mut state, &player_1, true).unwrap();
        player_cast_vote_in_ballot(&mut state, &player_2, false).unwrap();
        player_cast_vote_in_ballot(&mut state, &player_3, true).unwrap();
        consume_action_queue(&mut state);
        assert_eq!(state.small_blind, 40);
        assert_eq!(state.small_blind * 2, 80);

        player_start_ballot(&mut state, B::DoubleBlinds).unwrap();
        player_cast_vote_in_ballot(&mut state, &player_1, false).unwrap();
        player_cast_vote_in_ballot(&mut state, &player_2, false).unwrap();
        player_cast_vote_in_ballot(&mut state, &player_3, true).unwrap();
        consume_action_queue(&mut state);
        assert_eq!(state.small_blind, 40);
        assert_eq!(state.small_blind * 2, 80);

        fold_player(&mut state, &player_3).unwrap();
        fold_player(&mut state, &player_1).unwrap();

        start_game(&mut state).unwrap();
        assert_eq!(state.players.get(&player_1).unwrap().stake, 0);
        assert_eq!(state.players.get(&player_2).unwrap().stake, 40);
        assert_eq!(state.players.get(&player_3).unwrap().stake, 80);
    }

    #[test]
    fn two_player_prevent_vote_if_already_in_progress() {
        let (mut state, (_player_1, _player_2)) =
            fixtures::start_two_player_game(GameFixture::Round1);
        player_start_ballot(&mut state, B::DoubleBlinds).unwrap();
        assert_eq!(
            player_start_ballot(&mut state, B::DoubleBlinds),
            Err("Vote already in progress".to_string())
        );
    }

    #[test]
    fn two_player_prevent_vote_if_vote_expired() {
        let (mut state, (player_1, _player_2)) =
            fixtures::start_two_player_game(GameFixture::Round1);
        player_start_ballot(&mut state, B::DoubleBlinds).unwrap();
        let mut instant = state::dt::Instant::default();
        instant.sub_seconds(60);
        state.ballot.as_mut().unwrap().end_time = instant;
        assert_eq!(
            player_cast_vote_in_ballot(&mut state, &player_1, true),
            Err("Vote has expired".to_string())
        );
    }

    #[test]
    fn two_player_prevent_vote_if_player_already_voted() {
        let (mut state, (player_1, _player_2)) =
            fixtures::start_two_player_game(GameFixture::Round1);
        player_start_ballot(&mut state, B::DoubleBlinds).unwrap();
        player_cast_vote_in_ballot(&mut state, &player_1, true).unwrap();
        assert_eq!(
            player_cast_vote_in_ballot(&mut state, &player_1, true),
            Err("Player has already voted".to_string())
        );
    }

    #[test]
    fn two_player_no_vote_to_kick() {
        let (mut state, (player_1, _player_2)) =
            fixtures::start_two_player_game(GameFixture::Round1);

        let voting_options = start_vote_options(&state, state.players.get(&player_1).unwrap());
        assert_eq!(voting_options.unwrap().kick_player.len(), 0);
    }

    #[test]
    fn no_option_to_double_blinds_if_more_than_half_of_max_player_balance() {
        let (mut state, (player_1, _player_2)) =
            fixtures::start_two_player_game(GameFixture::Round1);
        state.small_blind = 320;
        let voting_options = start_vote_options(&state, state.players.get(&player_1).unwrap());
        assert_eq!(voting_options.unwrap().double_blinds, false);
    }

    #[test]
    fn three_player_no_vote_to_kick_self() {
        let (mut state, (player_1, _player_2, _player_3)) = fixtures::start_three_player_game();
        let voting_options = start_vote_options(&state, state.players.get(&player_1).unwrap());
        assert_eq!(
            voting_options
                .clone()
                .unwrap()
                .kick_player
                .iter()
                .any(|p| p.id == player_1.to_string()),
            false
        );
        assert_eq!(voting_options.unwrap().kick_player.len(), 2);
    }

    #[test]
    fn three_player_vote_to_kick() {
        let (mut state, (player_1, player_2, player_3)) = fixtures::start_three_player_game();
        player_start_ballot(&mut state, B::KickPlayer(player_2.clone())).unwrap();
        player_cast_vote_in_ballot(&mut state, &player_1, true).unwrap();
        player_cast_vote_in_ballot(&mut state, &player_3, true).unwrap();
        end_ballot(&mut state).unwrap();
        consume_action_queue(&mut state);
        assert_eq!(state.players.len(), 2);
    }

    #[test]
    fn two_player_player_cant_vote_twice() {
        let (mut state, (player_1, _player_2)) =
            fixtures::start_two_player_game(GameFixture::Round1);
        player_start_ballot(&mut state, B::KickPlayer(player_1.clone())).unwrap();
        player_cast_vote_in_ballot(&mut state, &player_1, true).unwrap();
        assert_eq!(
            player_cast_vote_in_ballot(&mut state, &player_1, true),
            Err("Player has already voted".to_string())
        );
    }
    fn three_player_game_folded_players_dont_have_turns_in_further_rounds() {
        let (mut state, (player_1, player_2, player_3)) = fixtures::start_three_player_game();
        assert_eq!(cards_on_table(&state).len(), 0);

        accept_player_bet(&mut state, &player_3, P::Call).unwrap();
        fold_player(&mut state, &player_1).expect("R2-P1");
        accept_player_bet(&mut state, &player_2, P::Check).unwrap();

        assert_eq!(cards_on_table(&state).len(), 3);

        // ensure player 1 does not take a turn given they have folded
        accept_player_bet(&mut state, &player_2, P::Check).unwrap();
    }

    #[test]
    fn three_player_game_raise_someone_over_all_in_completes() {
        let (mut state, (player_1, player_2, player_3)) = fixtures::start_three_player_game();
        let player_1 = state.players.get_mut(&player_1).unwrap();
        player_1.balance = 100;

        let player_1 = player_1.id.clone();

        assert_eq!(cards_on_table(&state).len(), 0);

        accept_player_bet(&mut state, &player_3, P::Call).unwrap();
        accept_player_bet(&mut state, &player_1, P::Call).unwrap();
        accept_player_bet(&mut state, &player_2, P::Check).unwrap();

        assert_eq!(cards_on_table(&state).len(), 3);

        accept_player_bet(&mut state, &player_1, P::Check).unwrap();
        accept_player_bet(&mut state, &player_2, P::Check).unwrap();
        accept_player_bet(&mut state, &player_3, P::Check).unwrap();

        assert_eq!(cards_on_table(&state).len(), 4);

        accept_player_bet(&mut state, &player_1, P::Check).unwrap();
        accept_player_bet(&mut state, &player_2, P::Check).unwrap();
        accept_player_bet(&mut state, &player_3, P::Check).unwrap();

        assert_eq!(cards_on_table(&state).len(), 5);

        accept_player_bet(&mut state, &player_1, P::Check).unwrap();
        accept_player_bet(&mut state, &player_2, P::Check).unwrap();
        accept_player_bet(&mut state, &player_3, P::RaiseTo(200)).unwrap();
        accept_player_bet(&mut state, &player_1, P::Call).unwrap();
        accept_player_bet(&mut state, &player_2, P::Call).unwrap();

        assert_eq!(state.status, state::GameStatus::Complete);
    }

    mod fixtures {
        use super::*;

        #[derive(PartialEq)]
        pub enum GameFixture {
            Round1,
            Round2,
            Round3,
            Round4,
            Complete,
        }

        pub fn start_two_player_game(
            game_fixture: GameFixture,
        ) -> (state::State, (state::PlayerId, state::PlayerId)) {
            let mut state = state::State::default();

            let player_1 = add_new_player(&mut state, "player_1").unwrap();
            let player_2 = add_new_player(&mut state, "player_2").unwrap();

            assert_eq!(state.players.len(), 2);
            assert_eq!(state.status, state::GameStatus::Joining);
            let starting_balance = state.players.iter().map(|(_, p)| p.balance).next().unwrap();

            assert_eq!(starting_balance, STARTING_BALANCE);

            start_game(&mut state).unwrap();
            deal_biased_deck(&mut state, &player_1, &player_2, true);
            progress_two_player_game(&mut state, game_fixture);

            (state, (player_1, player_2))
        }

        pub fn progress_two_player_game(state: &mut state::State, game_fixture: GameFixture) {
            assert!(state.status == state::GameStatus::Playing);
            assert_eq!(cards_on_table(&state).len(), 0);
            if game_fixture == GameFixture::Round1 {
                return;
            }

            let (first_player, second_player) = {
                let active_player = state.round.players_turn.as_ref().unwrap();
                let mut players = state
                    .players
                    .keys()
                    .cycle()
                    .skip_while(|p| *p != active_player)
                    .cloned();
                (players.next().unwrap(), players.next().unwrap())
            };

            // assert pot balance on start is 30:
            assert_eq!(state.round.pot, 30);
            accept_player_bet(state, &first_player, P::Call).unwrap();
            assert_eq!(state.round.pot, 40);
            accept_player_bet(state, &second_player, P::Check).unwrap();
            assert_eq!(state.round.pot, 40);
            assert_eq!(cards_on_table(&state).len(), 3);
            if game_fixture == GameFixture::Round2 {
                return;
            }

            accept_player_bet(state, &first_player, P::Check).unwrap();
            accept_player_bet(state, &second_player, P::Check).unwrap();
            assert_eq!(cards_on_table(&state).len(), 4);
            if game_fixture == GameFixture::Round3 {
                return;
            }

            accept_player_bet(state, &first_player, P::Check).unwrap();
            accept_player_bet(state, &second_player, P::Check).unwrap();

            assert_eq!(cards_on_table(&state).len(), 5);
            if game_fixture == GameFixture::Round4 {
                return;
            }

            accept_player_bet(state, &first_player, P::Check).unwrap();
            accept_player_bet(state, &second_player, P::Check).unwrap();

            assert_eq!(state.status, state::GameStatus::Complete);
            if game_fixture == GameFixture::Complete {
                return;
            }

            unreachable!();
        }

        pub fn start_three_player_game() -> (
            state::State,
            (state::PlayerId, state::PlayerId, state::PlayerId),
        ) {
            let mut state = state::State::default();
            state.round.deck = cards::Deck::ordered();

            let player_1 = add_new_player(&mut state, "player_1").unwrap();
            let player_2 = add_new_player(&mut state, "player_2").unwrap();
            let player_3 = add_new_player(&mut state, "player_3").unwrap();

            assert_eq!(state.players.len(), 3);
            assert_eq!(state.status, state::GameStatus::Joining);
            let starting_balance = state.players.iter().map(|(_, p)| p.balance).next().unwrap();
            assert_eq!(starting_balance, STARTING_BALANCE);

            start_game(&mut state).unwrap();

            (state, (player_1, player_2, player_3))
        }

        pub fn deal_biased_deck(
            state: &mut state::State,
            player_1: &state::PlayerId,
            player_2: &state::PlayerId,
            player_1_loses: bool,
        ) {
            let mut deck = cards::Deck::ordered();
            let (loser, winner) = if player_1_loses {
                (player_1, player_2)
            } else {
                (player_2, player_1)
            };

            // higher value cards first
            let winner = state.players.get_mut(winner).unwrap();
            winner.cards = (deck.pop(), deck.pop());
            // then lower value cards
            let loser = state.players.get_mut(loser).unwrap();
            loser.cards = (deck.pop(), deck.pop());

            // set the round deck
            state.round.deck = cards::Deck::ordered();
        }
    }
}<|MERGE_RESOLUTION|>--- conflicted
+++ resolved
@@ -493,11 +493,8 @@
         }
         5 => {
             payout_game_winners(state);
-<<<<<<< HEAD
             reset_players(state);
             consume_action_queue(state);
-=======
->>>>>>> 08aac4a3
             state.round.raises.clear();
             state.round.calls.clear();
             state.status = state::GameStatus::Complete;
@@ -815,18 +812,6 @@
     if state.status != state::GameStatus::Complete {
         return None;
     }
-<<<<<<< HEAD
-    let winner = match &state.round.cards_on_table {
-        x if x.len() == 0 => None,
-        cards_on_table => Some(
-            state
-                .players
-                .values()
-                .map(|p| (p, cards::Card::evaluate_hand(&p.cards, &cards_on_table)))
-                .map(|(p, score)| (p.name.as_str(), score))
-                .max_by_key(|(_, score)| *score)?,
-        ),
-=======
 
     let completed_round = state.round.completed.as_ref()?;
     let winners = {
@@ -836,7 +821,6 @@
             *winnings += winner.winnings;
         }
         winners
->>>>>>> 08aac4a3
     };
 
     let max_winner = completed_round
