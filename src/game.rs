use std::{
    collections::{hash_map, HashMap},
    hash::Hash,
};

use crate::{
    cards, models,
    state::{self, TickerEvent},
};

use tracing::info;

pub(crate) fn spawn_game_worker(state: state::SharedState) {
    async fn run_tasks(state: &state::RoomState) {
        let now = state::dt::Instant::default();

        let shared_state = state;
        let state = shared_state.read().await;
        let status = state.status.clone();
        let last_update = state.last_update.as_u64();
        let players_turn = state.round.players_turn.clone();
        let current_player = players_turn.and_then(|id| state.players.get(&id)).cloned();
        let ticker_expired = state.ticker.has_expired_items(now);
        let players = state.players.iter();
        let expired_emoji_players = players
            .filter(|(_, p)| {
                p.emoji.map_or(false, |(_, start)| {
                    start.as_u64() + state::PLAYER_EMOJI_TIMEOUT_SECONDS * 1000 < now.as_u64()
                })
            })
            .map(|(id, _)| id.clone())
            .collect::<Vec<_>>();
        drop(state);

        let now_ms: u64 = now.into();
        let state = shared_state;
        let idle_ms = match status {
            state::GameStatus::Joining => Some(state::GAME_IDLE_TIMEOUT_SECONDS * 1000),
            state::GameStatus::Complete => Some(state::GAME_IDLE_TIMEOUT_SECONDS * 1000 * 4),
            state::GameStatus::Playing | state::GameStatus::Idle => None,
        };

        if !expired_emoji_players.is_empty() {
            let mut state = state.write().await;
            for player_id in expired_emoji_players {
                if let Some(player) = state.players.get_mut(&player_id) {
                    player.emoji = None;
                }
            }
            state.last_update.set_now();
        }

        if idle_ms.map_or(false, |idle_ms| now_ms - last_update > idle_ms) {
            if let Ok("true") = std::env::var("KILL_ON_IDLE").as_deref() {
                info!("KILL_ON_IDLE is set, exiting...");
                // TODO: graceful shutdown
                std::process::exit(0);
            }

            let mut state = state.write().await;
            if !state.round.deck.is_fresh() || state.status == state::GameStatus::Complete {
                info!("Game idle timeout, resetting game");
                *state = state::State::default();
                state.last_update.set_now();
            }
        };

        if let Some(player) = current_player {
            let expired = player.ttl.map(|ttl| ttl < now).unwrap_or(false);
            if expired {
                info!("Player {} turn expired", player.id);
                let mut state = state.write().await;

                _ = fold_player(&mut state, &player.id).map_err(|e| {
                    info!(
                        "Player {} turn expired, but could not fold: {}",
                        player.id, e
                    )
                });

                // TODO: notify player, soft kick
                if let Some(player) = state.players.remove(&player.id) {
                    info!("Player {} removed from game", player.id);
                    state
                        .ticker
                        .emit(TickerEvent::PlayerTurnTimeout(player.name));
                }
                if state.players.len() < 2 {
                    info!("Not enough players, pausing game until more players join");
                    state.status = state::GameStatus::Joining;
                    state.round = state::Round::default();
                    for player in state.players.values_mut() {
                        player.ttl = None;
                    }
                }
                state.last_update.set_now();
            }
        }

        if ticker_expired {
            let mut state = state.write().await;
            state.ticker.clear_expired_items(now);
        }
    }

    tokio::spawn(async move {
        loop {
            tokio::time::sleep(tokio::time::Duration::from_secs(1)).await;

            state.cleanup().await;

            for state in state.iter().await {
                run_tasks(&state).await;
            }
        }
    });
}

pub(crate) fn start_game(state: &mut state::State) -> Result<(), String> {
    if state.status == state::GameStatus::Playing {
        return Err("Game already started".to_string());
    }
    if state.players.len() < 2 {
        return Err("Not enough players".to_string());
    }

    state.round.cards_on_table.clear();
    state.round.pot = 0;
    state.round.completed = None;
    reset_players(state);
    next_turn(state, None);
    if state.status == state::GameStatus::Complete {
        state.round.deck = cards::Deck::default();
        for player in state.players.values_mut() {
            let card_1 = state.round.deck.pop();
            let card_2 = state.round.deck.pop();
            player.cards = (card_1, card_2);
        }
    }

    state.status = state::GameStatus::Playing;
    state.ticker.emit(TickerEvent::GameStarted);

    Ok(())
}

pub(crate) fn add_new_player(
    state: &mut state::State,
    player_name: &str,
    player_id: state::PlayerId,
) -> Result<state::PlayerId, String> {
    if state.status == state::GameStatus::Playing {
        return Err("Game already started".to_string());
    }
    if state.players.len() >= state::MAX_PLAYERS {
        return Err("Room is full".to_string());
    }

    let player_name = player_name.replace(char::is_whitespace, " ");
    let player_name = player_name.trim().to_owned();
    if player_name.is_empty() {
        return Err("Name cannot be empty".to_string());
    }

    let funds_token = state::token::Token::default();
    let card_1 = state.round.deck.pop();
    let card_2 = state.round.deck.pop();
    let player = state::Player {
        name: player_name,
        id: player_id.clone(),
        emoji: None,
        funds_token,
        balance: state::STARTING_BALANCE,
        stake: 0,
        folded: false,
        photo: None,
        ttl: None,
        cards: (card_1, card_2),
    };
    state.players.insert(player_id.clone(), player);
    state
        .ticker
        .emit(TickerEvent::PlayerJoined(player_id.clone()));
    Ok(player_id)
}

pub(crate) fn accept_player_bet(
    state: &mut state::State,
    player_id: &state::PlayerId,
    action: state::BetAction,
) -> Result<(), String> {
    if state.status != state::GameStatus::Playing {
        return Err("Game not started".to_string());
    }
    if state.round.players_turn.as_ref() != Some(player_id) {
        return Err("Not your turn".to_string());
    }

    let action = validate_bet_action(state, player_id, &action)?;
    let player_stake_in_round = player_stake_in_round(state, player_id);
    let min_raise_to = min_raise_to(state);
    let call = call_amount(state).unwrap_or(0);

    let player = state
        .players
        .get_mut(&player_id)
        .ok_or("Player not found".to_string())?;

    let (new_balance, pot_addition) = match action {
        state::BetAction::Check => {
            let call = call - player_stake_in_round;
            if call > 0 {
                return Err("Cannot check, must call".to_string());
            }
            (player.balance, 0)
        }
        state::BetAction::Call => {
            let call = call - player_stake_in_round;
            let call = call.min(player.balance);
            state.round.calls.push((player_id.clone(), call));
            let new_balance = player
                .balance
                .checked_sub(call)
                .expect("Not enough balance to cover call amount");
            (new_balance, call)
        }
        state::BetAction::RaiseTo(raise_to) => {
            if raise_to < min_raise_to {
                return Err(format!("Raise must be at least {}", min_raise_to));
            }
            state.round.raises.push((player_id.clone(), raise_to));
            let pot_addition = raise_to - player_stake_in_round;
            let new_balance = player
                .balance
                .checked_sub(pot_addition)
                .ok_or("Not enough balance".to_string())?;
            (new_balance, pot_addition)
        }
    };

    player.balance = new_balance;
    player.stake += pot_addition;
    state.round.pot += pot_addition;

    state
        .ticker
        .emit(TickerEvent::PlayerBet(player_id.clone(), action));

    next_turn(state, Some(player_id));

    if state.round.players_turn.is_none() {
        complete_round(state);
    }

    Ok(())
}

pub fn player_stake_in_round(state: &state::State, player_id: &state::PlayerId) -> u64 {
    // check if player was last to raise, if so, return raise amount
    if let Some((id, stake)) = state.round.raises.last() {
        if id == player_id {
            return *stake;
        }
    }

    let max_raise = state
        .round
        .raises
        .iter()
        .filter(|(id, _)| id == player_id)
        .map(|(_, stake)| *stake)
        .max()
        .unwrap_or(0);

    let sum_of_calls = state
        .round
        .calls
        .iter()
        .filter(|(id, _)| id == player_id)
        .map(|(_, stake)| *stake)
        .sum::<u64>();

    let player_stake_in_current_round = max_raise + sum_of_calls;
    player_stake_in_current_round
}

fn accept_blinds(
    state: &mut state::State,
    small_blind_player: state::PlayerId,
    big_blind_player: state::PlayerId,
) {
    let small_blind_player = state
        .players
        .get_mut(&small_blind_player)
        .expect("Small blind player not found");
    let small_blind_stake = small_blind_player.balance.min(state::SMALL_BLIND);
    small_blind_player.balance = small_blind_player.balance - small_blind_stake;
    small_blind_player.stake += small_blind_stake;
    state.round.pot += small_blind_stake;

    state
        .ticker
        .emit(TickerEvent::SmallBlindPosted(small_blind_player.id.clone()));

    state
        .round
        .raises
        .push((small_blind_player.id.clone(), small_blind_stake));

    let big_blind_player = state
        .players
        .get_mut(&big_blind_player)
        .expect("Big blind player not found");

    let big_blind_stake = big_blind_player.balance.min(state::BIG_BLIND);

    big_blind_player.balance = big_blind_player.balance - big_blind_stake;
    big_blind_player.stake += big_blind_stake;
    state.round.pot += big_blind_stake;

    state
        .round
        .raises
        .push((big_blind_player.id.clone(), big_blind_stake));

    state
        .ticker
        .emit(TickerEvent::BigBlindPosted(big_blind_player.id.clone()));
}

fn reset_players(state: &mut state::State) {
    for player in state.players.values_mut() {
        player.stake = 0;
        player.folded = false;
    }
    state.round.players_turn = None;
}

fn next_turn(state: &mut state::State, current_player_id: Option<&state::PlayerId>) {
    let next_player_id = match current_player_id {
        Some(player_id) => get_next_players_turn(&state, player_id),
        None if state.players.len() < 2 => {
            info!("Not enough players, pausing game");
            state.round.players_turn = None;
            return;
        }
        None if state.round.cards_on_table.is_empty() => {
            let mut player_ids = state
                .players
                .iter()
                .filter(|(_, p)| !p.folded && p.balance > 0)
                .map(|(id, _)| id.clone())
                .cycle();
            let small_blind_player = player_ids.next().expect("No players left");
            let big_blind_player = player_ids.next().expect("No players left");
            let next_player_id = player_ids.next();

            info!(
                "Accepting blinds from players {} (sm) and {} (lg)",
                small_blind_player, big_blind_player
            );
            accept_blinds(state, small_blind_player, big_blind_player);

            next_player_id
        }
        None => get_rounds_starting_player(state),
    };

    match next_player_id
        .as_ref()
        .and_then(|id| state.players.get_mut(id))
    {
        Some(next_player) => {
            let mut expires = state::dt::Instant::default();
            expires.add_seconds(state::PLAYER_TURN_TIMEOUT_SECONDS);
            next_player.ttl = Some(expires);
        }
        None => {
            info!("Round complete, awaiting next round");
        }
    }

    state.round.players_turn = next_player_id;
}

fn get_rounds_starting_player(state: &mut state::State) -> Option<state::PlayerId> {
    let players_in_round = &mut state
        .players
        .iter()
        .filter(|(_, p)| !p.folded && p.balance > 0);

    let starting_player = players_in_round.next();

    // if no other players left, the game is complete
    let next_playable_player = players_in_round.next();
    if let None = next_playable_player {
        return None;
    }

    starting_player.map(|(id, _)| id.clone())
}

fn get_next_players_turn(
    state: &state::State,
    current_player_id: &state::PlayerId,
) -> Option<state::PlayerId> {
    let call_amount = call_amount(state).unwrap_or(0);
    let first_round = state.round.cards_on_table.len() < 3;

    // if call amount > 0, check if all players have reached equal
    // stakes in the current round. If so, end round.
    if call_amount > 0 && (!first_round || state.round.raises.len() > 2) {
        let all_players_have_called = state
            .players
            .iter()
            .filter(|(_, player)| !player.folded && player.balance > 0)
            .all(|(_, player)| player_stake_in_round(state, &player.id) == call_amount);

        if all_players_have_called {
            return None;
        }
    }

    // if first round, check if player with big blind has checked on the big blind stake.
    if first_round {
        let is_big_blind_first_round =
            current_player_id == state.players.keys().nth(1).expect("No players left");
        let current_player_stake_is_call_amount =
            player_stake_in_round(state, current_player_id) == state::BIG_BLIND;
        if is_big_blind_first_round && current_player_stake_is_call_amount {
            return None;
        }
    }

    let next_player = state
        .players
        .iter()
        .enumerate()
        .skip_while(|(_, (id, _))| id != current_player_id)
        .skip(1)
        .filter(|(_, (_, player))| !player.folded && player.balance > 0)
        .next()
        .map(|(_, (id, _))| id.clone());

    next_player.or_else(|| {
        state
            .players
            .iter()
            .filter(|(_, player)| !player.folded && player.balance > 0)
            .next()
            .filter(|(_, player)| player_stake_in_round(state, &player.id) != call_amount)
            .map(|(id, _)| id.clone())
    })
}

fn validate_bet_action(
    state: &state::State,
    player_id: &state::PlayerId,
    action: &state::BetAction,
) -> Result<state::BetAction, String> {
    let last_raise = state.round.raises.last().map(|(_, s)| *s).unwrap_or(0);
    let player_stake_in_round = player_stake_in_round(state, player_id);
    let stake = match action {
        state::BetAction::Check
            if !state.round.raises.is_empty() && player_stake_in_round != last_raise =>
        {
            return Err("Cannot check after a raise".to_string());
        }
        state::BetAction::RaiseTo(raise_to) if *raise_to == 0 => {
            return Err("Stake cannot be 0 for raise".to_string())
        }
        state::BetAction::Check => state::BetAction::Check,
        state::BetAction::RaiseTo(raise_to) => {
            let call_amount = call_amount(state).unwrap_or(0);
            let min_raise_to = min_raise_to(state);
            let min_raise = call_amount.max(min_raise_to);
            if *raise_to < min_raise {
                return Err(format!("Raise must be at least {}", min_raise));
            }
            state::BetAction::RaiseTo(*raise_to)
        }
        state::BetAction::Call => {
            let call = call_amount(state).ok_or("No bets to call".to_string())?;
            if player_stake_in_round >= call {
                return Err("Cannot call, already called".to_string());
            }
            state::BetAction::Call
        }
    };
    Ok(stake)
}

fn complete_round(state: &mut state::State) {
    match state.round.cards_on_table.len() {
        0 => {
            place_cards_on_table(state, 3);
            next_turn(state, None);
            state.round.raises.clear();
            state.round.calls.clear();
            if state.round.players_turn.is_none() {
                complete_round(state);
            }
        }
        3 | 4 => {
            place_cards_on_table(state, 1);
            next_turn(state, None);
            state.round.raises.clear();
            state.round.calls.clear();
            if state.round.players_turn.is_none() {
                complete_round(state);
            }
        }
        5 => {
            payout_game_winners(state);
            state.round.raises.clear();
            state.round.calls.clear();
            state.status = state::GameStatus::Complete;
            state.ticker.emit(TickerEvent::RoundComplete);

            rotate_dealer(state);
        }
        _ => unreachable!(),
    }
}

fn place_cards_on_table(state: &mut state::State, count: usize) {
    for _ in 0..count {
        let next_card = state.round.deck.pop();
        state.round.cards_on_table.push(next_card);
    }
    state.ticker.emit(TickerEvent::CardsDealtToTable(count));
}

fn rotate_dealer(state: &mut state::State) {
    if let Some(old_dealer) = state.players.pop_first() {
        state.players.insert(old_dealer.0, old_dealer.1);

        let mut player_ids = state.players.keys();
        let dealer = player_ids.next().cloned().expect("No players left");
        state.ticker.emit(TickerEvent::DealerRotated(dealer));
    }
}

fn payout_game_winners(state: &mut state::State) {
    let round = &mut state.round;

    #[derive(Clone, PartialEq, PartialOrd)]
    struct PlayerStake {
        id: state::PlayerId,
        stake: u64,
    }

    let mut stakes: Vec<_> = state
        .players
        .values()
        .filter(|p| !p.folded)
        .map(|p| PlayerStake {
            id: p.id.clone(),
            stake: p.stake,
        })
        .collect();
    stakes.sort_by_key(|s| s.stake);

    let mut deduped_stakes = stakes.iter().map(|s| s.stake).collect::<Vec<_>>();
    deduped_stakes.dedup();

    match stakes.len() {
        1 => {
            let winner_stake = stakes.first().unwrap();
            match state.players.get_mut(&winner_stake.id) {
                Some(player) => {
                    player.balance += round.pot;
                    let winner = state::RoundWinner {
                        player_id: winner_stake.id.clone(),
                        hand: None,
                        winnings: round.pot,
                        total_pot_winnings: round.pot,
                    };
                    round.completed = Some(state::CompletedRound {
                        winners: vec![winner],
                        best_hand: None,
                        hide_cards: false,
                    });
                    state
                        .ticker
                        .emit(TickerEvent::PaidPot(winner_stake.id.clone(), round.pot));
                    info!(
                        "Player {} is the only player left, whole pot is won, pot: {}",
                        player.id, round.pot
                    );
                }
                _ => {
                    info!("No players left, pot is lost");
                    round.completed = Some(state::CompletedRound {
                        winners: vec![],
                        best_hand: None,
                        hide_cards: true,
                    });
                    return;
                }
            }
            return;
        }
        0 => {
            info!("No players left, pot is lost");
            round.completed = Some(state::CompletedRound {
                winners: vec![],
                best_hand: None,
                hide_cards: true,
            });
            return;
        }
        _ => {}
    }

    let mut pots = vec![];

    deduped_stakes.insert(0, 0);
    for stake in deduped_stakes.windows(2) {
        let (rel_stake, abs_stake) = (stake[1] - stake[0], stake[1]);

        let winnable_players: Vec<_> = stakes
            .iter()
            .filter(|s| s.stake >= abs_stake)
            .map(|s| s.id.clone())
            .collect();

        let pot = winnable_players.len() as u64 * rel_stake;
        pots.push((pot, winnable_players));
    }

    // TODO: TEST! the stake values players that folded should still be included in the winnable pot
    for (_, player) in state.players.iter().filter(|(_, p)| p.folded) {
        let mut pot = pots
            .iter_mut()
            .skip_while(|(pot, players)| (*pot / players.len() as u64) < player.stake);

        if let Some((pot, _)) = pot.next() {
            info!(
                "Player {} folded, adding {} stake to pot of {}",
                player.id, player.stake, pot
            );
            *pot += player.stake;
        }
    }

    let mut scores: Vec<_> = state
        .players
        .values_mut()
        .map(|p| {
            let score = cards::Card::evaluate_hand(&p.cards, &round.cards_on_table);
            (p, score)
        })
        .collect();

    for (player, score) in &scores {
        info!(
            "Player {} has score {} (cards {:?})",
            player.id,
            score.strength(),
            score.cards()
        );
    }
    let mut winners = vec![];
    let mut winner_hands = vec![];

    for (pot, pot_players) in &pots {
        let winning_hand = scores
            .iter()
            .filter(|(player, _)| pot_players.contains(&player.id))
            .map(|(_, score)| score.clone())
            .max()
            .expect("No winning hand found for pot");

        let mut winning_players: Vec<_> = scores
            .iter_mut()
            .filter(|(player, score)| !(score < &winning_hand) && pot_players.contains(&player.id))
            .map(|(player, _)| &mut **player)
            .collect();

        let winners_count = winning_players.len() as u64;
        let payout = if winners_count > 0 {
            pot / winners_count
        } else {
            continue;
        }; // TODO: handle odd pot sizes
        match &winning_players[..] {
            [] => unreachable!(),
            [winner] => {
                state.ticker.emit(TickerEvent::Winner(
                    winner.id.clone(),
                    winning_hand.strength(),
                ));
            }
            winners => {
                state.ticker.emit(TickerEvent::SplitPotWinners(
                    winners.iter().map(|p| p.id.clone()).collect(),
                    winning_hand.strength(),
                ));
            }
        }

        for winner in winning_players.iter_mut() {
            winners.push(state::RoundWinner {
                player_id: winner.id.clone(),
                hand: Some(winning_hand.strength()),
                winnings: payout,
                total_pot_winnings: *pot,
            });
            let hand = cards::Card::evaluate_hand(&winner.cards, &round.cards_on_table);
            winner_hands.push((winner.id.clone(), hand));
            winner.balance += payout;
            state
                .ticker
                .emit(TickerEvent::PaidPot(winner.id.clone(), payout));
        }

        let winner_ids: Vec<_> = winning_players.iter().map(|p| p.id.to_string()).collect();

        info!(
            "Paid out pot to winners. Pot: {}, Winner(s): {}",
            pot,
            winner_ids.join(", "),
        );
    }

    let pot_splits = pots.len().saturating_sub(1);
    let (_, best_hand) = winner_hands
        .iter()
        .max_by_key(|(_, score)| score)
        .expect("No winning hands found, but there should be at least one winner");
    let best_hand_players: Vec<_> = winners
        .iter()
        .map(|winner| winner.player_id.clone())
        .collect();

    info!(
        "Game complete, pot: {} ({} splits) (rank {:?}) cards: {:?}",
        round.pot,
        pot_splits,
        best_hand.strength(),
        best_hand.cards()
    );

    round.completed = Some(state::CompletedRound {
        winners,
        best_hand: Some((best_hand_players, best_hand.strength())),
        hide_cards: false,
    });
    round.pot = 0;
}

pub(crate) fn cards_on_table(state: &state::State) -> Vec<(cards::CardSuite, cards::CardValue)> {
    let cards = state
        .round
        .cards_on_table
        .iter()
        .map(|c| (c.suite.clone(), c.value.clone()))
        .collect();
    cards
}

pub(crate) fn cards_in_hand(
    state: &state::State,
    player_id: &state::PlayerId,
) -> Option<(
    (cards::CardSuite, cards::CardValue),
    (cards::CardSuite, cards::CardValue),
)> {
    let player = state.players.get(player_id)?;
    let cards = player.cards.clone();
    let cards = (
        (cards.0.suite.clone(), cards.0.value.clone()),
        (cards.1.suite.clone(), cards.1.value.clone()),
    );
    Some(cards)
}

pub(crate) fn is_player_turn(state: &state::State, player_id: &state::PlayerId) -> bool {
    state.status == state::GameStatus::Playing
        && state.round.players_turn.as_ref() == Some(&player_id)
}

pub(crate) fn game_phase(state: &state::State) -> models::GamePhase {
    match state.status {
        state::GameStatus::Joining => models::GamePhase::Waiting,
        state::GameStatus::Playing => models::GamePhase::Playing,
        state::GameStatus::Complete => models::GamePhase::Complete,
        state::GameStatus::Idle => models::GamePhase::Idle,
    }
}

pub(crate) fn ticker(state: &state::State) -> Option<String> {
    fn ticker_header(state: &state::State, now: state::dt::Instant) -> Option<String> {
        match state.ticker.len() {
            0 => None,
            _ => Some(format!(
                "\x00{}\x00{}\x00",
                now.as_u64(),
                state.ticker.len()
            )),
        }
    }
    fn ticker_item(
        state: &state::State,
        item: &state::ticker::TickerItem,
        now: state::dt::Instant,
    ) -> String {
        let start_offset_ms = (item.start.as_u64() as i64) - (now.as_u64() as i64);
        let duration = item.end.as_u64().saturating_sub(item.start.as_u64());
        format!(
            "{}|{}|{}\x00{}",
            item.seq_index,
            start_offset_ms,
            duration,
            item.payload.format(state)
        )
    }
    let now = state::dt::Instant::default();
    let header = ticker_header(state, now)?;
    let items: Vec<_> = state
        .ticker
        .iter()
        .map(|item| ticker_item(state, item, now))
        .collect();
    Some(format!("{}\n{}", header, items.join("\n")))
}

pub(crate) fn completed_game(state: &state::State) -> Option<models::CompletedGame> {
    if state.status != state::GameStatus::Complete {
        return None;
    }

    let completed_round = state.round.completed.as_ref()?;
    let winners = {
        let mut winners: HashMap<state::PlayerId, u64> = HashMap::new();
        for winner in &completed_round.winners {
            let winnings = winners.entry(winner.player_id.clone()).or_default();
            *winnings += winner.winnings;
        }
        winners
    };

    let max_winner = completed_round
        .best_hand
        .as_ref()
        .map(|(players, _)| {
            players
                .iter()
                .map(|id| (id, winners.get(id).unwrap_or(&0)))
                .max_by_key(|(_, winnings)| **winnings)
        })
        .unwrap_or_else(|| winners.iter().max_by_key(|(_, winnings)| **winnings));

    let winner_name = max_winner
        .and_then(|(id, _)| state.players.get(id))
        .map(|p| p.name.clone());
    let winning_hand = completed_round
        .best_hand
        .as_ref()
        .map(|(_, hand)| hand.to_string());

    Some(models::CompletedGame {
        winner_name,
        winning_hand,
        player_cards: state
            .players
            .iter()
            .map(|(_, p)| {
                (!p.folded && !completed_round.hide_cards).then(|| {
                    (
                        (p.cards.0.suite.clone(), p.cards.0.value.clone()),
                        (p.cards.1.suite.clone(), p.cards.1.value.clone()),
                    )
                })
            })
            .collect(),
    })
}

pub(crate) fn room_players(state: &state::State) -> Vec<models::GameClientPlayer> {
    let current_player_id = state.round.players_turn.as_ref();
    let players = state
        .players
        .iter()
        .map(|(_, p)| models::GameClientPlayer {
            name: p.name.clone(),
            balance: p.balance,
            folded: p.folded,
            emoji: p.emoji.as_ref().map(|(e, _)| e.to_string()),
            photo: player_photo_url(p),
<<<<<<< HEAD
            color_hue: player_color_hue(p),
=======
>>>>>>> cb48186a
            turn_expires_dt: p.ttl.map(|dt| dt.into()).filter(|_| {
                current_player_id == Some(&p.id) && state.status == state::GameStatus::Playing
            }),
        })
        .collect();
    players
}

fn player_photo_url(p: &state::Player) -> Option<String> {
    let state::PlayerPhoto(_, token) = p.photo.as_ref()?;
    Some(format!("player/photo/{}", token))
}

fn player_color_hue(p: &state::Player) -> u16 {
    let mut hasher = hash_map::DefaultHasher::default();
    p.id.hash(&mut hasher);
    let degrees = std::hash::Hasher::finish(&hasher) % 360;
    degrees as u16
}

pub(crate) fn fold_player(
    state: &mut state::State,
    player_id: &state::PlayerId,
) -> Result<(), String> {
    if state.round.players_turn.as_ref() != Some(player_id) {
        return Err("Not your turn".to_string());
    }
    let player = state
        .players
        .get_mut(&player_id)
        .ok_or("Player not found".to_string())?;

    player.folded = true;

    state
        .ticker
        .emit(TickerEvent::PlayerFolded(player_id.clone()));

    let mut remaining_players: Vec<_> = state.players.values_mut().filter(|p| !p.folded).collect();
    match remaining_players.as_mut_slice() {
        [only_player_left] => {
            info!(
                "All players but one have folded, paying out pot to {} and completing game",
                only_player_left.id
            );
            let pot = state.round.pot;
            only_player_left.balance += pot;
            state.round.pot = 0;

            state
                .ticker
                .emit(TickerEvent::PaidPot(only_player_left.id.clone(), pot));

            rotate_dealer(state);
            state.status = state::GameStatus::Complete;
            state.round.raises.clear();
            state.round.calls.clear();
            state.round.completed = Some(state::CompletedRound {
                winners: vec![],
                best_hand: None,
                hide_cards: true,
            });
            return Ok(());
        }
        _ => {}
    }

    next_turn(state, Some(player_id));

    if state.round.players_turn.is_none() {
        complete_round(state);
    }

    Ok(())
}

pub(crate) fn reset_ttl(state: &mut state::State, id: &state::PlayerId) -> Result<(), String> {
    let now = state::dt::Instant::default();
    match state.players.get_mut(id) {
        Some(player) => match player.ttl {
            Some(ttl) if ttl < now => Err("Player's turn has expired".to_string()),
            _ => {
                player.ttl = None;
                Ok(())
            }
        },
        None => Err("Player not found".to_string()),
    }
}

pub(crate) fn transfer_funds(
    state: &mut state::State,
    player_id: &state::PlayerId,
    payload: &models::TransferRequest,
) -> Result<(), ()> {
    let player_balance = state.players.get(&player_id).ok_or(())?.balance;
    let remaining = player_balance.checked_sub(payload.amount).ok_or_else(|| {
        info!(
            "Player {} failed to transfer: insufficient funds",
            player_id
        );
        ()
    })?;
    let destination_id = {
        let destination_id = state
            .players
            .iter()
            .find_map(|(id, p)| {
                if p.funds_token.as_ref() == &payload.to {
                    Some(id.clone())
                } else {
                    None
                }
            })
            .ok_or_else(|| {
                info!(
                    "Player {} failed to transfer: destination not found",
                    player_id
                );
                ()
            })?;

        let destination = state.players.get_mut(&destination_id).ok_or_else(|| {
            info!(
                "Player {} failed to transfer: destination not found (destination_id: {})",
                player_id, destination_id
            );
            ()
        })?;
        destination.balance += payload.amount;
        destination.id.clone()
    };
    {
        let player = state
            .players
            .get_mut(&player_id)
            .expect("Player must exist");
        player.balance = remaining;
    }
    state
        .ticker
        .emit(state::TickerEvent::PlayerTransferredBalance(
            player_id.clone(),
            destination_id,
            payload.amount,
        ));

    Ok(())
}

pub(crate) fn call_amount(state: &state::State) -> Option<u64> {
    state.round.raises.last().map(|(_, last_stake)| *last_stake)
}

pub(crate) fn min_raise_to(state: &state::State) -> u64 {
    let raises: Vec<_> = [0_u64]
        .into_iter()
        .chain(state.round.raises.iter().map(|(_, s)| *s))
        .collect();

    let max_raise = raises.iter().max().unwrap_or(&0);

    let largest_raise_diff = raises
        .windows(2)
        .map(|w| w[1] - w[0])
        .max()
        .unwrap_or(0)
        .max(state::BIG_BLIND);

    let min_raise_to = max_raise + largest_raise_diff;
    min_raise_to
}

pub(crate) fn turn_expires_dt(state: &state::State, player_id: &state::PlayerId) -> Option<u64> {
    state
        .players
        .get(player_id)
        .and_then(|p| p.ttl.map(|dt| dt.into()))
}

#[cfg(test)]
mod tests {
    use super::*;
    use crate::{
        game::tests::fixtures::GameFixture,
        state::{BIG_BLIND, SMALL_BLIND, STARTING_BALANCE},
    };
    use state::BetAction as P;

    #[test]
    fn two_player_game_deals_correct_cards_to_table() {
        let (state, _) = fixtures::start_two_player_game(GameFixture::Round1);
        assert_eq!(cards_on_table(&state).len(), 0);

        let (state, _) = fixtures::start_two_player_game(GameFixture::Round2);
        assert_eq!(cards_on_table(&state).len(), 3);

        let (state, _) = fixtures::start_two_player_game(GameFixture::Round3);
        assert_eq!(cards_on_table(&state).len(), 4);

        let (state, _) = fixtures::start_two_player_game(GameFixture::Round4);
        assert_eq!(cards_on_table(&state).len(), 5);
    }

    #[test]
    fn two_player_game_redeals_players_cards_after_round() {
        let (mut state, (player_1, player_2)) =
            fixtures::start_two_player_game(GameFixture::Complete);
        let player_1_cards = cards_in_hand(&state, &player_1).unwrap();
        let player_2_cards = cards_in_hand(&state, &player_2).unwrap();

        start_game(&mut state).unwrap();
        let new_player_1_cards = cards_in_hand(&state, &player_1).unwrap();
        let new_player_2_cards = cards_in_hand(&state, &player_2).unwrap();

        assert_ne!(
            (player_1_cards, player_2_cards),
            (new_player_1_cards, new_player_2_cards)
        );
    }

    #[test]
    fn game_pays_outright_winner_from_pot() {
        let mut state = state::State::default();
        let state = &mut state;
        state.round.deck = cards::Deck::ordered();

        let player_1 = fixtures::add_player(state, "player_1").unwrap();
        let player_2 = fixtures::add_player(state, "player_2").unwrap();
        let player_3 = fixtures::add_player(state, "player_3").unwrap();
        let player_4 = fixtures::add_player(state, "player_4").unwrap();
        let player_5 = fixtures::add_player(state, "player_5").unwrap();

        assert_eq!(state.players.len(), 5);
        assert_eq!(state.status, state::GameStatus::Joining);
        let starting_balance = state.players.iter().map(|(_, p)| p.balance).next().unwrap();
        assert_eq!(starting_balance, state::STARTING_BALANCE);

        start_game(state).unwrap();

        assert_eq!(cards_on_table(state).len(), 0);

        accept_player_bet(state, &player_3, P::Call).expect("R1-P3");
        accept_player_bet(state, &player_4, P::Call).expect("R1-P4");
        accept_player_bet(state, &player_5, P::Call).expect("R1-P5");
        accept_player_bet(state, &player_1, P::Call).expect("R1-P1");
        accept_player_bet(state, &player_2, P::Check).expect("R1-P2");
        assert_eq!(state.round.pot, 100);
        assert_eq!(cards_on_table(state).len(), 3);

        accept_player_bet(state, &player_1, P::RaiseTo(500)).expect("R2-P1");
        assert_eq!(state.round.pot, 600);
        accept_player_bet(state, &player_2, P::Call).expect("R2-P2");
        assert_eq!(state.round.pot, 1100);
        accept_player_bet(state, &player_3, P::Call).expect("R2-P3");
        assert_eq!(state.round.pot, 1600);
        fold_player(state, &player_4).expect("R2-P4");
        fold_player(state, &player_5).expect("R2-P4");

        assert_eq!(cards_on_table(state).len(), 4);

        accept_player_bet(state, &player_1, P::Check).unwrap();
        accept_player_bet(state, &player_2, P::Check).unwrap();
        accept_player_bet(state, &player_3, P::Check).unwrap();

        let pot_before_payout = state.round.pot;
        let winner_balance_before_payout = state.players.get(&player_1).unwrap().balance;

        assert_eq!(pot_before_payout, (BIG_BLIND * 5) + (500 * 3));
        assert_eq!(cards_on_table(state).len(), 5);

        accept_player_bet(state, &player_1, P::Check).unwrap();
        accept_player_bet(state, &player_2, P::Check).unwrap();
        accept_player_bet(state, &player_3, P::Check).unwrap();

        assert_eq!(cards_on_table(state).len(), 5);
        assert_eq!(state.status, state::GameStatus::Complete);
        assert_eq!(state.round.pot, 0);

        // wins remaining 4 players blinds and remaining 2 players 500 bets
        let winner = state.players.get(&player_1).unwrap();
        let expected_balance = STARTING_BALANCE + BIG_BLIND * 4 + 500 * 2;
        assert_eq!(
            winner_balance_before_payout + pot_before_payout,
            expected_balance
        );
        assert_eq!(winner.balance, expected_balance);
    }

    #[test]
    fn two_player_game_pays_out_to_winner_after_others_fold_in_two_rounds() {
        let (mut state, (player_1, player_2)) =
            fixtures::start_two_player_game(GameFixture::Round1);

        assert_eq!(cards_on_table(&state).len(), 0);

        fold_player(&mut state, &player_1).expect("R2-P1");
        assert_eq!(cards_on_table(&state).len(), 0);
        info!(
            "Player 2 stakes: {}",
            state.players.get(&player_2).unwrap().stake
        );
        assert_eq!(state.status, state::GameStatus::Complete);
        assert_eq!(state.round.pot, 0);

        let winner = state.players.get(&player_2).unwrap();
        assert_eq!(winner.balance, STARTING_BALANCE + SMALL_BLIND);

        start_game(&mut state).unwrap();
        assert_eq!(cards_on_table(&state).len(), 0);

        let player_2_data = state.players.get(&player_2).unwrap();
        assert_eq!(player_2_data.stake, SMALL_BLIND);

        fold_player(&mut state, &player_2).expect("R2-P2");

        assert_eq!(cards_on_table(&state).len(), 0);
        assert_eq!(state.status, state::GameStatus::Complete);

        let winner = state.players.get(&player_1).unwrap();
        assert_eq!(winner.balance, STARTING_BALANCE);
    }

    #[test]
    fn two_player_game_fold_on_small_blind() {
        let (mut state, (player_1, player_2)) =
            fixtures::start_two_player_game(GameFixture::Round1);
        assert_eq!(cards_on_table(&state).len(), 0);
        assert_eq!(state.round.pot, 30);

        fold_player(&mut state, &player_1).expect("R2-P1");
        assert_eq!(state.status, state::GameStatus::Complete);
        assert_eq!(state.round.pot, 0);

        let winner = state.players.get(&player_2).unwrap();
        assert_eq!(winner.balance, STARTING_BALANCE + SMALL_BLIND);
    }

    #[test]
    fn two_player_game_fold_on_big_blind() {
        let (mut state, (player_1, player_2)) =
            fixtures::start_two_player_game(GameFixture::Round1);
        assert_eq!(cards_on_table(&state).len(), 0);
        assert_eq!(state.round.pot, 30);

        accept_player_bet(&mut state, &player_1, P::Call).unwrap();
        fold_player(&mut state, &player_2).expect("R2-P2");
        assert_eq!(state.status, state::GameStatus::Complete);
        assert_eq!(state.round.pot, 0);

        let winner = state.players.get(&player_1).unwrap();
        assert_eq!(winner.balance, STARTING_BALANCE + BIG_BLIND);
    }

    #[test]
    fn two_player_game_fold_on_raise() {
        let (mut state, (player_1, player_2)) =
            fixtures::start_two_player_game(GameFixture::Round1);
        assert_eq!(cards_on_table(&state).len(), 0);
        assert_eq!(state.round.pot, 30);

        fold_player(&mut state, &player_1).expect("R2-P1");
        assert_eq!(state.status, state::GameStatus::Complete);
        assert_eq!(state.round.pot, 0);

        let winner = state.players.get(&player_2).unwrap();
        assert_eq!(winner.balance, STARTING_BALANCE + SMALL_BLIND);
    }

    #[test]
    fn two_player_game_can_transfer_funds() {
        let (mut state, (player_1, player_2)) =
            fixtures::start_two_player_game(GameFixture::Round1);
        let player_1_balance = state.players.get(&player_1).unwrap().balance;
        let player_2_balance = state.players.get(&player_2).unwrap().balance;

        let player_2_token = &state.players.get(&player_2).unwrap().funds_token;

        let transfer_request = models::TransferRequest {
            to: player_2_token.to_string(),
            amount: 100,
        };

        transfer_funds(&mut state, &player_1, &transfer_request).unwrap();

        let player_1_balance_after_transfer = state.players.get(&player_1).unwrap().balance;
        let player_2_balance_after_transfer = state.players.get(&player_2).unwrap().balance;

        assert_eq!(player_1_balance - 100, player_1_balance_after_transfer);
        assert_eq!(player_2_balance + 100, player_2_balance_after_transfer);
    }

    #[test]
    fn two_player_game_reraising_minimum_works() {
        let (mut state, (player_1, player_2)) =
            fixtures::start_two_player_game(GameFixture::Round4);
        assert_eq!(state.round.pot, 40);
        accept_player_bet(&mut state, &player_1, P::RaiseTo(BIG_BLIND)).unwrap();
        assert_eq!(state.status, state::GameStatus::Playing);
        assert_eq!(state.round.pot, 60);
        assert_eq!(state.players.get(&player_1).unwrap().stake, BIG_BLIND * 2);
        assert_eq!(state.players.get(&player_2).unwrap().stake, BIG_BLIND);

        accept_player_bet(&mut state, &player_2, P::RaiseTo(BIG_BLIND * 2)).unwrap();
        assert_eq!(state.round.pot, 100);
        assert_eq!(state.players.get(&player_1).unwrap().stake, BIG_BLIND * 2);
        assert_eq!(state.players.get(&player_2).unwrap().stake, BIG_BLIND * 3);

        accept_player_bet(&mut state, &player_1, P::RaiseTo(BIG_BLIND * 3)).unwrap();
        assert_eq!(state.players.get(&player_1).unwrap().stake, BIG_BLIND * 4);
        assert_eq!(state.players.get(&player_2).unwrap().stake, BIG_BLIND * 3);

        assert_eq!(state.status, state::GameStatus::Playing);

        assert_eq!(state.round.pot, 140);

        accept_player_bet(&mut state, &player_2, P::Call).unwrap();
        assert_eq!(state.status, state::GameStatus::Complete);
    }

    #[test]
    fn three_player_game_fold_on_small_blind() {
        let (mut state, (player_1, player_2, player_3)) = fixtures::start_three_player_game();
        assert_eq!(cards_on_table(&state).len(), 0);
        assert_eq!(state.round.pot, 30);

        fold_player(&mut state, &player_3).expect("R2-P3");
        fold_player(&mut state, &player_1).expect("R2-P1");
        assert_eq!(state.status, state::GameStatus::Complete);

        let winner = state.players.get(&player_2).unwrap();
        assert_eq!(winner.balance, STARTING_BALANCE + SMALL_BLIND);

        let completed = completed_game(&state).unwrap();
        assert_eq!(completed.winning_hand, None);
    }

    #[test]
    fn three_player_game_check_until_river_then_raise_on_last_player() {
        let (mut state, (player_1, player_2, player_3)) = fixtures::start_three_player_game();
        assert_eq!(cards_on_table(&state).len(), 0);
        assert_eq!(state.round.pot, 30);

        accept_player_bet(&mut state, &player_3, P::Call).unwrap();
        accept_player_bet(&mut state, &player_1, P::Call).unwrap();
        accept_player_bet(&mut state, &player_2, P::Check).unwrap();

        assert_eq!(cards_on_table(&state).len(), 3);
        assert_eq!(state.round.pot, 60);

        accept_player_bet(&mut state, &player_1, P::Check).unwrap();
        accept_player_bet(&mut state, &player_2, P::Check).unwrap();
        accept_player_bet(&mut state, &player_3, P::Check).unwrap();

        assert_eq!(cards_on_table(&state).len(), 4);
        assert_eq!(state.round.pot, 60);

        accept_player_bet(&mut state, &player_1, P::Check).unwrap();
        accept_player_bet(&mut state, &player_2, P::Check).unwrap();
        accept_player_bet(&mut state, &player_3, P::Check).unwrap();

        assert_eq!(cards_on_table(&state).len(), 5);
        assert_eq!(state.round.pot, 60);

        accept_player_bet(&mut state, &player_1, P::RaiseTo(100)).unwrap();
        assert_eq!(player_stake_in_round(&state, &player_1), 100);

        accept_player_bet(&mut state, &player_2, P::Call).unwrap();
        assert_eq!(player_stake_in_round(&state, &player_2), 100);

        accept_player_bet(&mut state, &player_3, P::RaiseTo(200)).unwrap();
        assert_eq!(player_stake_in_round(&state, &player_3), 200);
        accept_player_bet(&mut state, &player_1, P::Call).unwrap();
        assert_eq!(player_stake_in_round(&state, &player_1), 200);

        accept_player_bet(&mut state, &player_2, P::Call).unwrap();
        assert_eq!(state.status, state::GameStatus::Complete);
    }

    #[test]
    fn two_player_game_ends_in_big_win_next_game_accepts_call_to_all_in() {
        let (mut state, (player_1, player_2)) =
            fixtures::start_two_player_game(GameFixture::Round4);

        assert_eq!(cards_on_table(&state).len(), 5);

        // game 1, round 4
        accept_player_bet(&mut state, &player_1, P::RaiseTo(500)).unwrap();
        accept_player_bet(&mut state, &player_2, P::Call).unwrap();
        assert_eq!(state.status, state::GameStatus::Complete);

        let player_1_balance = {
            let loser = state.players.get(&player_1).unwrap();
            let winner = state.players.get(&player_2).unwrap();
            assert!(winner.balance > loser.balance);
            loser.balance
        };

        // game 2, round 1
        start_game(&mut state).unwrap();
        accept_player_bet(&mut state, &player_2, P::RaiseTo(player_1_balance)).unwrap();
        accept_player_bet(&mut state, &player_1, P::Call).unwrap();
    }

    #[test]
    fn two_player_game_ends_in_big_win_next_game_accepts_call_to_above_all_in() {
        let (mut state, (player_1, player_2)) =
            fixtures::start_two_player_game(GameFixture::Round4);

        assert_eq!(cards_on_table(&state).len(), 5);

        // game 1, round 4
        accept_player_bet(&mut state, &player_1, P::RaiseTo(500)).unwrap();
        accept_player_bet(&mut state, &player_2, P::Call).unwrap();
        assert_eq!(state.status, state::GameStatus::Complete);

        let player_1_balance = {
            let loser = state.players.get(&player_1).unwrap();
            let winner = state.players.get(&player_2).unwrap();
            assert!(winner.balance > loser.balance);
            loser.balance
        };

        // game 2, round 1
        start_game(&mut state).unwrap();
        fixtures::deal_biased_deck(&mut state, &player_1, &player_2, true);
        assert_eq!(state.status, state::GameStatus::Playing);

        accept_player_bet(&mut state, &player_2, P::RaiseTo(player_1_balance + 100)).unwrap();
        accept_player_bet(&mut state, &player_1, P::Call).unwrap();

        assert_eq!(cards_on_table(&state).len(), 5);
        assert_eq!(state.status, state::GameStatus::Complete);

        let loser = state.players.get(&player_1).unwrap();
        let winner = state.players.get(&player_2).unwrap();
        assert!(winner.balance > loser.balance);
        assert_eq!(loser.balance, 0);
    }

    #[test]
    fn two_player_game_raising_round_one() {
        let (mut state, (player_1, player_2)) =
            fixtures::start_two_player_game(GameFixture::Round1);

        assert_eq!(cards_on_table(&state).len(), 0);

        accept_player_bet(&mut state, &player_1, P::RaiseTo(BIG_BLIND * 2)).unwrap();

        accept_player_bet(&mut state, &player_2, P::RaiseTo(BIG_BLIND * 3)).unwrap();
        accept_player_bet(&mut state, &player_1, P::Call).unwrap();

        assert_eq!(cards_on_table(&state).len(), 3);
    }

    #[test]
    fn two_player_game_raising_with_intermittent_calls_checking_balances() {
        let (mut state, (player_1, player_2)) =
            fixtures::start_two_player_game(GameFixture::Round1);

        assert_eq!(cards_on_table(&state).len(), 0);
        assert_eq!(
            state.players.get(&player_1).unwrap().balance,
            STARTING_BALANCE - SMALL_BLIND
        );
        assert_eq!(
            state.players.get(&player_2).unwrap().balance,
            STARTING_BALANCE - BIG_BLIND
        );

        accept_player_bet(&mut state, &player_1, P::Call).unwrap();
        assert_eq!(
            state.players.get(&player_1).unwrap().balance,
            STARTING_BALANCE - BIG_BLIND
        );
        accept_player_bet(&mut state, &player_2, P::RaiseTo(BIG_BLIND * 2)).unwrap();
        assert_eq!(
            state.players.get(&player_2).unwrap().balance,
            STARTING_BALANCE - 40
        );
    }

    #[test]
    fn three_player_game_folded_players_dont_have_turns_in_further_rounds() {
        let (mut state, (player_1, player_2, player_3)) = fixtures::start_three_player_game();
        assert_eq!(cards_on_table(&state).len(), 0);

        accept_player_bet(&mut state, &player_3, P::Call).unwrap();
        fold_player(&mut state, &player_1).expect("R2-P1");
        accept_player_bet(&mut state, &player_2, P::Check).unwrap();

        assert_eq!(cards_on_table(&state).len(), 3);

        // ensure player 1 does not take a turn given they have folded
        accept_player_bet(&mut state, &player_2, P::Check).unwrap();
    }

    #[test]
    fn three_player_game_raise_someone_over_all_in_completes() {
        let (mut state, (player_1, player_2, player_3)) = fixtures::start_three_player_game();
        let player_1 = state.players.get_mut(&player_1).unwrap();
        player_1.balance = 100;

        let player_1 = player_1.id.clone();

        assert_eq!(cards_on_table(&state).len(), 0);

        accept_player_bet(&mut state, &player_3, P::Call).unwrap();
        accept_player_bet(&mut state, &player_1, P::Call).unwrap();
        accept_player_bet(&mut state, &player_2, P::Check).unwrap();

        assert_eq!(cards_on_table(&state).len(), 3);

        accept_player_bet(&mut state, &player_1, P::Check).unwrap();
        accept_player_bet(&mut state, &player_2, P::Check).unwrap();
        accept_player_bet(&mut state, &player_3, P::Check).unwrap();

        assert_eq!(cards_on_table(&state).len(), 4);

        accept_player_bet(&mut state, &player_1, P::Check).unwrap();
        accept_player_bet(&mut state, &player_2, P::Check).unwrap();
        accept_player_bet(&mut state, &player_3, P::Check).unwrap();

        assert_eq!(cards_on_table(&state).len(), 5);

        accept_player_bet(&mut state, &player_1, P::Check).unwrap();
        accept_player_bet(&mut state, &player_2, P::Check).unwrap();
        accept_player_bet(&mut state, &player_3, P::RaiseTo(200)).unwrap();
        accept_player_bet(&mut state, &player_1, P::Call).unwrap();
        accept_player_bet(&mut state, &player_2, P::Call).unwrap();

        assert_eq!(state.status, state::GameStatus::Complete);
    }

    mod fixtures {
        use super::*;

        #[derive(PartialEq)]
        pub enum GameFixture {
            Round1,
            Round2,
            Round3,
            Round4,
            Complete,
        }

        pub fn start_two_player_game(
            game_fixture: GameFixture,
        ) -> (state::State, (state::PlayerId, state::PlayerId)) {
            let mut state = state::State::default();

            let player_1 = add_player(&mut state, "player_1").unwrap();
            let player_2 = add_player(&mut state, "player_2").unwrap();

            assert_eq!(state.players.len(), 2);
            assert_eq!(state.status, state::GameStatus::Joining);
            let starting_balance = state.players.iter().map(|(_, p)| p.balance).next().unwrap();

            assert_eq!(starting_balance, STARTING_BALANCE);

            start_game(&mut state).unwrap();
            deal_biased_deck(&mut state, &player_1, &player_2, true);
            progress_two_player_game(&mut state, game_fixture);

            (state, (player_1, player_2))
        }

        pub fn progress_two_player_game(state: &mut state::State, game_fixture: GameFixture) {
            assert!(state.status == state::GameStatus::Playing);
            assert_eq!(cards_on_table(&state).len(), 0);
            if game_fixture == GameFixture::Round1 {
                return;
            }

            let (first_player, second_player) = {
                let active_player = state.round.players_turn.as_ref().unwrap();
                let mut players = state
                    .players
                    .keys()
                    .cycle()
                    .skip_while(|p| *p != active_player)
                    .cloned();
                (players.next().unwrap(), players.next().unwrap())
            };

            // assert pot balance on start is 30:
            assert_eq!(state.round.pot, 30);
            accept_player_bet(state, &first_player, P::Call).unwrap();
            assert_eq!(state.round.pot, 40);
            accept_player_bet(state, &second_player, P::Check).unwrap();
            assert_eq!(state.round.pot, 40);
            assert_eq!(cards_on_table(&state).len(), 3);
            if game_fixture == GameFixture::Round2 {
                return;
            }

            accept_player_bet(state, &first_player, P::Check).unwrap();
            accept_player_bet(state, &second_player, P::Check).unwrap();
            assert_eq!(cards_on_table(&state).len(), 4);
            if game_fixture == GameFixture::Round3 {
                return;
            }

            accept_player_bet(state, &first_player, P::Check).unwrap();
            accept_player_bet(state, &second_player, P::Check).unwrap();

            assert_eq!(cards_on_table(&state).len(), 5);
            if game_fixture == GameFixture::Round4 {
                return;
            }

            accept_player_bet(state, &first_player, P::Check).unwrap();
            accept_player_bet(state, &second_player, P::Check).unwrap();

            assert_eq!(state.status, state::GameStatus::Complete);
            if game_fixture == GameFixture::Complete {
                return;
            }

            unreachable!();
        }

        pub fn start_three_player_game() -> (
            state::State,
            (state::PlayerId, state::PlayerId, state::PlayerId),
        ) {
            let mut state = state::State::default();
            state.round.deck = cards::Deck::ordered();

            let player_1 = add_player(&mut state, "player_1").unwrap();
            let player_2 = add_player(&mut state, "player_2").unwrap();
            let player_3 = add_player(&mut state, "player_3").unwrap();

            assert_eq!(state.players.len(), 3);
            assert_eq!(state.status, state::GameStatus::Joining);
            let starting_balance = state.players.iter().map(|(_, p)| p.balance).next().unwrap();
            assert_eq!(starting_balance, STARTING_BALANCE);

            start_game(&mut state).unwrap();

            (state, (player_1, player_2, player_3))
        }

        pub fn deal_biased_deck(
            state: &mut state::State,
            player_1: &state::PlayerId,
            player_2: &state::PlayerId,
            player_1_loses: bool,
        ) {
            let mut deck = cards::Deck::ordered();
            let (loser, winner) = if player_1_loses {
                (player_1, player_2)
            } else {
                (player_2, player_1)
            };

            // higher value cards first
            let winner = state.players.get_mut(winner).unwrap();
            winner.cards = (deck.pop(), deck.pop());
            // then lower value cards
            let loser = state.players.get_mut(loser).unwrap();
            loser.cards = (deck.pop(), deck.pop());

            // set the round deck
            state.round.deck = cards::Deck::ordered();
        }

        pub fn add_player(
            state: &mut state::State,
            player_name: &str,
        ) -> Result<state::PlayerId, String> {
            let player_id = state::PlayerId::default();
            super::add_new_player(state, player_name, player_id)
        }
    }
}<|MERGE_RESOLUTION|>--- conflicted
+++ resolved
@@ -889,10 +889,7 @@
             folded: p.folded,
             emoji: p.emoji.as_ref().map(|(e, _)| e.to_string()),
             photo: player_photo_url(p),
-<<<<<<< HEAD
             color_hue: player_color_hue(p),
-=======
->>>>>>> cb48186a
             turn_expires_dt: p.ttl.map(|dt| dt.into()).filter(|_| {
                 current_player_id == Some(&p.id) && state.status == state::GameStatus::Playing
             }),
