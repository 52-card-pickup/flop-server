use std::{
    collections::{hash_map, HashMap},
    hash::Hash,
};

use crate::{
    cards, models,
    state::{self, TickerEvent},
};

use tracing::info;

pub fn spawn_game_worker(shared_state: state::SharedState) -> tokio::task::JoinHandle<()> {
    async fn run_tasks(room_state: &state::RoomState, shared_state: &state::SharedState) {
        let now = state::dt::Instant::default();

<<<<<<< HEAD
        let (last_update, current_player, status, ticker_expired, ballot) = {
            let state = state.read().await;
            let last_update = state.last_update.as_u64();
            let players_turn = state.round.players_turn.clone();
            let current_player = players_turn.and_then(|id| state.players.get(&id)).cloned();
            let ballot = state.ballot.clone();
            let ticker_expired = state.ticker.has_expired_items(now);

            (
                last_update,
                current_player,
                state.status,
                ticker_expired,
                ballot,
            )
        };
=======
        let state = room_state.read().await;
        let status = state.status.clone();
        let last_update = state.last_update.as_u64();
        let players_turn = state.round.players_turn.clone();
        let current_player = players_turn.and_then(|id| state.players.get(&id)).cloned();
        let ticker_expired = state.ticker.has_expired_items(now);
        let players = state.players.iter();
        let expired_emoji_players = players
            .filter(|(_, p)| {
                p.emoji.map_or(false, |(_, start)| {
                    start.as_u64() + state::PLAYER_EMOJI_TIMEOUT_SECONDS * 1000 < now.as_u64()
                })
            })
            .map(|(id, _)| id.clone())
            .collect::<Vec<_>>();
        drop(state);
>>>>>>> 183e283c

        let now_ms: u64 = now.into();
        let idle_ms = match status {
            state::GameStatus::Joining => Some(state::GAME_IDLE_TIMEOUT_SECONDS * 1000),
            state::GameStatus::Complete => Some(state::GAME_IDLE_TIMEOUT_SECONDS * 1000 * 4),
            state::GameStatus::Playing | state::GameStatus::Idle => None,
        };

        if !expired_emoji_players.is_empty() {
            let mut state = room_state.write().await;
            for player_id in expired_emoji_players {
                if let Some(player) = state.players.get_mut(&player_id) {
                    player.emoji = None;
                }
            }
            state.last_update.set_now();
        }

        if idle_ms.map_or(false, |idle_ms| now_ms - last_update > idle_ms) {
            if let Ok("true") = std::env::var("KILL_ON_IDLE").as_deref() {
                info!("KILL_ON_IDLE is set, exiting...");
                // TODO: graceful shutdown
                std::process::exit(0);
            }

            let mut state = room_state.write().await;
            if !state.round.deck.is_fresh() || state.status == state::GameStatus::Complete {
                info!("Game idle timeout, resetting game");
                *state = state::State::default();
                state.last_update.set_now();
            }
        };

        if let Some(player) = current_player {
            let expired = player.ttl.map(|ttl| ttl < now).unwrap_or(false);
            if expired {
                info!("Player {} turn expired", player.id);
                let mut state = room_state.write().await;

                timeout_player(&mut state, shared_state, &player.id).await;
            }
        }

        if ballot.is_some() {
            let mut state = state.write().await;
            if let Some(vote) = state.ballot.as_ref() {
                if vote.end_time.as_u64() < state::dt::Instant::default().as_u64() {
                    end_ballot(&mut state).unwrap();
                }
            }
        }

        if ticker_expired {
            let mut state = room_state.write().await;
            state.ticker.clear_expired_items(now);
        }
    }

    tokio::spawn(async move {
        loop {
            tokio::time::sleep(tokio::time::Duration::from_secs(1)).await;

            shared_state.cleanup().await;

            for state in shared_state.iter().await {
                run_tasks(&state, &shared_state).await;
            }
        }
    })
}

pub(crate) fn start_game(state: &mut state::State) -> Result<(), String> {
    if state.status == state::GameStatus::Playing {
        return Err("Game already started".to_string());
    }
    if state.players.len() < 2 {
        return Err("Not enough players".to_string());
    }

    state.round.cards_on_table.clear();
    state.round.pot = 0;
    state.round.completed = None;
    reset_players(state);
    next_turn(state, None);
    if state.status == state::GameStatus::Complete {
        state.round.deck = cards::Deck::default();
        for player in state.players.values_mut() {
            let card_1 = state.round.deck.pop();
            let card_2 = state.round.deck.pop();
            player.cards = (card_1, card_2);
        }
    }

    state.status = state::GameStatus::Playing;
    state.ticker.emit(TickerEvent::GameStarted);

    Ok(())
}

pub(crate) fn add_new_player(
    state: &mut state::State,
    player_name: &str,
    player_id: state::PlayerId,
) -> Result<state::PlayerId, String> {
    if state.status == state::GameStatus::Playing {
        return Err("Game already started".to_string());
    }
    if state.players.len() >= state.config.max_players() {
        return Err("Room is full".to_string());
    }

    let player_name = player_name.replace(char::is_whitespace, " ");
    let player_name = player_name.trim().to_owned();
    if player_name.is_empty() {
        return Err("Name cannot be empty".to_string());
    }

    let funds_token = state::token::Token::default();
    let card_1 = state.round.deck.pop();
    let card_2 = state.round.deck.pop();
    let player = state::Player {
        name: player_name,
        id: player_id.clone(),
        emoji: None,
        funds_token,
        balance: state.config.starting_balance(),
        stake: 0,
        folded: false,
        photo: None,
        ttl: None,
        apid: uuid::Uuid::new_v4().to_string(),
        cards: (card_1, card_2),
    };
    state.players.insert(player_id.clone(), player);
    state
        .ticker
        .emit(TickerEvent::PlayerJoined(player_id.clone()));
    Ok(player_id)
}

pub(crate) fn set_player_apid(state: &mut state::State, player_id: &state::PlayerId, apid: &str) {
    if let Some(player) = state.players.get_mut(player_id) {
        player.apid = apid.to_string();
    }
}

async fn timeout_player(
    state: &mut state::State,
    shared_state: &state::SharedState,
    player_id: &state::PlayerId,
) {
    _ = fold_player(state, &player_id).map_err(|e| {
        info!(
            "Player {} turn expired, but could not fold: {}",
            player_id, e
        )
    });

    // TODO: notify player, soft kick
    if let Some(player) = state.players.remove(&player_id) {
        shared_state.remove(&player_id).await;
        info!("Player {} removed from game", player_id);
        state
            .ticker
            .emit(TickerEvent::PlayerTurnTimeout(player.name));
    }
    if state.players.len() < 2 {
        info!("Not enough players, pausing game until more players join");
        state.status = state::GameStatus::Joining;
        state.round = state::Round::default();
        for player in state.players.values_mut() {
            player.ttl = None;
        }
    }
}

pub(crate) fn remove_player(
    state: &mut state::State,
    player_id: &state::PlayerId,
) -> Result<(), String> {
    let player = state
        .players
        .get(player_id)
        .ok_or("Player not found".to_string())?;

    if state.round.players_turn.as_ref() == Some(&player.id) {
        info!(
            "Player {} left while it was their turn, folding first...",
            player.id
        );
        fold_player(state, player_id)?;
    }

    match state.players.remove(player_id) {
        Some(player) => {
            info!("Player {} has been removed", player.id);
            state
                .ticker
                .emit(TickerEvent::PlayerLeft(player.name.clone()));
        }
        None => Err("Player not found".to_string())?,
    }

    if state.players.len() < 2 {
        info!("Not enough players, pausing game until more players join");
        state.status = state::GameStatus::Joining;
        state.round = state::Round::default();
        for player in state.players.values_mut() {
            player.ttl = None;
        }
    }

    Ok(())
}

pub(crate) fn accept_player_bet(
    state: &mut state::State,
    player_id: &state::PlayerId,
    action: state::BetAction,
) -> Result<(), String> {
    if state.status != state::GameStatus::Playing {
        return Err("Game not started".to_string());
    }
    if state.round.players_turn.as_ref() != Some(player_id) {
        return Err("Not your turn".to_string());
    }

    let action = validate_bet_action(state, player_id, &action)?;
    let player_stake_in_round = player_stake_in_round(state, player_id);
    let min_raise_to = min_raise_to(state);
    let call = call_amount(state).unwrap_or(0);

    let player = state
        .players
        .get_mut(&player_id)
        .ok_or("Player not found".to_string())?;

    let (new_balance, pot_addition) = match action {
        state::BetAction::Check => {
            let call = call - player_stake_in_round;
            if call > 0 {
                return Err("Cannot check, must call".to_string());
            }
            (player.balance, 0)
        }
        state::BetAction::Call => {
            let call = call - player_stake_in_round;
            let call = call.min(player.balance);
            state.round.calls.push((player_id.clone(), call));
            let new_balance = player
                .balance
                .checked_sub(call)
                .expect("Not enough balance to cover call amount");
            (new_balance, call)
        }
        state::BetAction::RaiseTo(raise_to) => {
            if raise_to < min_raise_to {
                return Err(format!("Raise must be at least {}", min_raise_to));
            }
            state.round.raises.push((player_id.clone(), raise_to));
            let pot_addition = raise_to - player_stake_in_round;
            let new_balance = player
                .balance
                .checked_sub(pot_addition)
                .ok_or("Not enough balance".to_string())?;
            (new_balance, pot_addition)
        }
    };

    player.balance = new_balance;
    player.stake += pot_addition;
    state.round.pot += pot_addition;

    state
        .ticker
        .emit(TickerEvent::PlayerBet(player_id.clone(), action));

    next_turn(state, Some(player_id));

    if state.round.players_turn.is_none() {
        complete_round(state);
    }

    Ok(())
}

pub fn player_stake_in_round(state: &state::State, player_id: &state::PlayerId) -> u64 {
    // check if player was last to raise, if so, return raise amount
    if let Some((id, stake)) = state.round.raises.last() {
        if id == player_id {
            return *stake;
        }
    }

    let max_raise = state
        .round
        .raises
        .iter()
        .filter(|(id, _)| id == player_id)
        .map(|(_, stake)| *stake)
        .max()
        .unwrap_or(0);

    let sum_of_calls = state
        .round
        .calls
        .iter()
        .filter(|(id, _)| id == player_id)
        .map(|(_, stake)| *stake)
        .sum::<u64>();

    let player_stake_in_current_round = max_raise + sum_of_calls;
    player_stake_in_current_round
}

fn accept_blinds(
    state: &mut state::State,
    small_blind_player: state::PlayerId,
    big_blind_player: state::PlayerId,
) {
    let small_blind_player = state
        .players
        .get_mut(&small_blind_player)
        .expect("Small blind player not found");
<<<<<<< HEAD
    let small_blind_stake = small_blind_player.balance.min(state.small_blind);
=======
    let small_blind_stake = small_blind_player.balance.min(state.config.small_blind());
>>>>>>> 183e283c
    small_blind_player.balance = small_blind_player.balance - small_blind_stake;
    small_blind_player.stake += small_blind_stake;
    state.round.pot += small_blind_stake;

    state
        .ticker
        .emit(TickerEvent::SmallBlindPosted(small_blind_player.id.clone()));

    state
        .round
        .raises
        .push((small_blind_player.id.clone(), small_blind_stake));

    let big_blind_player = state
        .players
        .get_mut(&big_blind_player)
        .expect("Big blind player not found");

<<<<<<< HEAD
    let big_blind_stake = big_blind_player.balance.min(state.small_blind * 2);
=======
    let big_blind_stake = big_blind_player.balance.min(state.config.big_blind());
>>>>>>> 183e283c

    big_blind_player.balance = big_blind_player.balance - big_blind_stake;
    big_blind_player.stake += big_blind_stake;
    state.round.pot += big_blind_stake;

    state
        .round
        .raises
        .push((big_blind_player.id.clone(), big_blind_stake));

    state
        .ticker
        .emit(TickerEvent::BigBlindPosted(big_blind_player.id.clone()));
}

fn reset_players(state: &mut state::State) {
    for player in state.players.values_mut() {
        player.stake = 0;
        player.folded = false;
    }
    state.round.players_turn = None;
}

fn next_turn(state: &mut state::State, current_player_id: Option<&state::PlayerId>) {
    if state.players.len() < 2 {
        info!("Not enough players, pausing game");
        state.round.players_turn = None;
        return;
    }

    let next_player_id = match current_player_id {
        Some(player_id) => get_next_players_turn(&state, player_id),
        None if state.round.cards_on_table.is_empty() => {
            let mut player_ids = state
                .players
                .iter()
                .filter(|(_, p)| !p.folded && p.balance > 0)
                .map(|(id, _)| id.clone())
                .cycle();
            let small_blind_player = player_ids.next().expect("No players left");
            let big_blind_player = player_ids.next().expect("No players left");
            let next_player_id = player_ids.next();

            info!(
                "Accepting blinds from players {} (sm) and {} (lg)",
                small_blind_player, big_blind_player
            );
            accept_blinds(state, small_blind_player, big_blind_player);

            next_player_id
        }
        None => get_rounds_starting_player(state),
    };

    match next_player_id
        .as_ref()
        .and_then(|id| state.players.get_mut(id))
    {
        Some(next_player) => {
            let mut expires = state::dt::Instant::default();
            expires.add_seconds(state::PLAYER_TURN_TIMEOUT_SECONDS);
            next_player.ttl = Some(expires);
        }
        None => {
            info!("Round complete, awaiting next round");
        }
    }

    state.round.players_turn = next_player_id;
}

fn get_rounds_starting_player(state: &mut state::State) -> Option<state::PlayerId> {
    let players_in_round = &mut state
        .players
        .iter()
        .filter(|(_, p)| !p.folded && p.balance > 0);

    let starting_player = players_in_round.next();

    // if no other players left, the game is complete
    let next_playable_player = players_in_round.next();
    if let None = next_playable_player {
        return None;
    }

    starting_player.map(|(id, _)| id.clone())
}

fn get_next_players_turn(
    state: &state::State,
    current_player_id: &state::PlayerId,
) -> Option<state::PlayerId> {
    let call_amount = call_amount(state).unwrap_or(0);
    let first_round = state.round.cards_on_table.len() < 3;

    // if call amount > 0, check if all players have reached equal
    // stakes in the current round. If so, end round.
    if call_amount > 0 && (!first_round || state.round.raises.len() > 2) {
        let all_players_have_called = state
            .players
            .iter()
            .filter(|(_, player)| !player.folded && player.balance > 0)
            .all(|(_, player)| player_stake_in_round(state, &player.id) == call_amount);

        if all_players_have_called {
            return None;
        }
    }

    // if first round, check if player with big blind has checked on the big blind stake.
    if first_round {
        let is_big_blind_first_round =
            current_player_id == state.players.keys().nth(1).expect("No players left");
        let current_player_stake_is_call_amount =
<<<<<<< HEAD
            player_stake_in_round(state, current_player_id) == state.small_blind * 2;
=======
            player_stake_in_round(state, current_player_id) == state.config.big_blind();
>>>>>>> 183e283c
        if is_big_blind_first_round && current_player_stake_is_call_amount {
            return None;
        }
    }

    let next_player = state
        .players
        .iter()
        .enumerate()
        .skip_while(|(_, (id, _))| id != current_player_id)
        .skip(1)
        .filter(|(_, (_, player))| !player.folded && player.balance > 0)
        .next()
        .map(|(_, (id, _))| id.clone());

    next_player.or_else(|| {
        state
            .players
            .iter()
            .filter(|(_, player)| !player.folded && player.balance > 0)
            .next()
            .filter(|(_, player)| player_stake_in_round(state, &player.id) != call_amount)
            .map(|(id, _)| id.clone())
    })
}

fn validate_bet_action(
    state: &state::State,
    player_id: &state::PlayerId,
    action: &state::BetAction,
) -> Result<state::BetAction, String> {
    let last_raise = state.round.raises.last().map(|(_, s)| *s).unwrap_or(0);
    let player_stake_in_round = player_stake_in_round(state, player_id);
    let stake = match action {
        state::BetAction::Check
            if !state.round.raises.is_empty() && player_stake_in_round != last_raise =>
        {
            return Err("Cannot check after a raise".to_string());
        }
        state::BetAction::RaiseTo(raise_to) if *raise_to == 0 => {
            return Err("Stake cannot be 0 for raise".to_string())
        }
        state::BetAction::Check => state::BetAction::Check,
        state::BetAction::RaiseTo(raise_to) => {
            let call_amount = call_amount(state).unwrap_or(0);
            let min_raise_to = min_raise_to(state);
            let min_raise = call_amount.max(min_raise_to);
            if *raise_to < min_raise {
                return Err(format!("Raise must be at least {}", min_raise));
            }
            state::BetAction::RaiseTo(*raise_to)
        }
        state::BetAction::Call => {
            let call = call_amount(state).ok_or("No bets to call".to_string())?;
            if player_stake_in_round >= call {
                return Err("Cannot call, already called".to_string());
            }
            state::BetAction::Call
        }
    };
    Ok(stake)
}

fn complete_round(state: &mut state::State) {
    match state.round.cards_on_table.len() {
        0 => {
            place_cards_on_table(state, 3);
            next_turn(state, None);
            state.round.raises.clear();
            state.round.calls.clear();
            if state.round.players_turn.is_none() {
                complete_round(state);
            }
        }
        3 | 4 => {
            place_cards_on_table(state, 1);
            next_turn(state, None);
            state.round.raises.clear();
            state.round.calls.clear();
            if state.round.players_turn.is_none() {
                complete_round(state);
            }
        }
        5 => {
            payout_game_winners(state);
            reset_players(state);
            consume_action_queue(state);
            state.round.raises.clear();
            state.round.calls.clear();
            state.status = state::GameStatus::Complete;
            state.ticker.emit(TickerEvent::RoundComplete);

            rotate_dealer(state);
        }
        _ => unreachable!(),
    }
}

fn place_cards_on_table(state: &mut state::State, count: usize) {
    for _ in 0..count {
        let next_card = state.round.deck.pop();
        state.round.cards_on_table.push(next_card);
    }
    state.ticker.emit(TickerEvent::CardsDealtToTable(count));
}

fn rotate_dealer(state: &mut state::State) {
    if let Some(old_dealer) = state.players.pop_first() {
        state.players.insert(old_dealer.0, old_dealer.1);

        let mut player_ids = state.players.keys();
        let dealer = player_ids.next().cloned().expect("No players left");
        state.ticker.emit(TickerEvent::DealerRotated(dealer));
    }
}

fn payout_game_winners(state: &mut state::State) {
    let round = &mut state.round;

    #[derive(Clone, PartialEq, PartialOrd)]
    struct PlayerStake {
        id: state::PlayerId,
        stake: u64,
    }

    let mut stakes: Vec<_> = state
        .players
        .values()
        .filter(|p| !p.folded)
        .map(|p| PlayerStake {
            id: p.id.clone(),
            stake: p.stake,
        })
        .collect();
    stakes.sort_by_key(|s| s.stake);

    let mut deduped_stakes = stakes.iter().map(|s| s.stake).collect::<Vec<_>>();
    deduped_stakes.dedup();

    match stakes.len() {
        1 => {
            let winner_stake = stakes.first().unwrap();
            match state.players.get_mut(&winner_stake.id) {
                Some(player) => {
                    player.balance += round.pot;
                    let winner = state::RoundWinner {
                        player_id: winner_stake.id.clone(),
                        hand: None,
                        winnings: round.pot,
                        total_pot_winnings: round.pot,
                    };
                    round.completed = Some(state::CompletedRound {
                        winners: vec![winner],
                        best_hand: None,
                        hide_cards: false,
                    });
                    state
                        .ticker
                        .emit(TickerEvent::PaidPot(winner_stake.id.clone(), round.pot));
                    info!(
                        "Player {} is the only player left, whole pot is won, pot: {}",
                        player.id, round.pot
                    );
                }
                _ => {
                    info!("No players left, pot is lost");
                    round.completed = Some(state::CompletedRound {
                        winners: vec![],
                        best_hand: None,
                        hide_cards: true,
                    });
                    return;
                }
            }
            return;
        }
        0 => {
            info!("No players left, pot is lost");
            round.completed = Some(state::CompletedRound {
                winners: vec![],
                best_hand: None,
                hide_cards: true,
            });
            return;
        }
        _ => {}
    }

    let mut pots = vec![];

    deduped_stakes.insert(0, 0);
    for stake in deduped_stakes.windows(2) {
        let (rel_stake, abs_stake) = (stake[1] - stake[0], stake[1]);

        let winnable_players: Vec<_> = stakes
            .iter()
            .filter(|s| s.stake >= abs_stake)
            .map(|s| s.id.clone())
            .collect();

        let pot = winnable_players.len() as u64 * rel_stake;
        pots.push((pot, winnable_players));
    }

    // TODO: TEST! the stake values players that folded should still be included in the winnable pot
    for (_, player) in state.players.iter().filter(|(_, p)| p.folded) {
        let mut pot = pots
            .iter_mut()
            .skip_while(|(pot, players)| (*pot / players.len() as u64) < player.stake);

        if let Some((pot, _)) = pot.next() {
            info!(
                "Player {} folded, adding {} stake to pot of {}",
                player.id, player.stake, pot
            );
            *pot += player.stake;
        }
    }

    let mut scores: Vec<_> = state
        .players
        .values_mut()
        .map(|p| {
            let score = cards::Card::evaluate_hand(&p.cards, &round.cards_on_table);
            (p, score)
        })
        .collect();

    for (player, score) in &scores {
        info!(
            "Player {} has score {} (cards {:?})",
            player.id,
            score.strength(),
            score.cards()
        );
    }
    let mut winners = vec![];
    let mut winner_hands = vec![];

    for (pot, pot_players) in &pots {
        let winning_hand = scores
            .iter()
            .filter(|(player, _)| pot_players.contains(&player.id))
            .map(|(_, score)| score.clone())
            .max()
            .expect("No winning hand found for pot");

        let mut winning_players: Vec<_> = scores
            .iter_mut()
            .filter(|(player, score)| !(score < &winning_hand) && pot_players.contains(&player.id))
            .map(|(player, _)| &mut **player)
            .collect();

        let winners_count = winning_players.len() as u64;
        let payout = if winners_count > 0 {
            pot / winners_count
        } else {
            continue;
        }; // TODO: handle odd pot sizes
        match &winning_players[..] {
            [] => unreachable!(),
            [winner] => {
                state.ticker.emit(TickerEvent::Winner(
                    winner.id.clone(),
                    winning_hand.strength(),
                ));
            }
            winners => {
                state.ticker.emit(TickerEvent::SplitPotWinners(
                    winners.iter().map(|p| p.id.clone()).collect(),
                    winning_hand.strength(),
                ));
            }
        }

        for winner in winning_players.iter_mut() {
            winners.push(state::RoundWinner {
                player_id: winner.id.clone(),
                hand: Some(winning_hand.strength()),
                winnings: payout,
                total_pot_winnings: *pot,
            });
            let hand = cards::Card::evaluate_hand(&winner.cards, &round.cards_on_table);
            winner_hands.push((winner.id.clone(), hand));
            winner.balance += payout;
            state
                .ticker
                .emit(TickerEvent::PaidPot(winner.id.clone(), payout));
        }

        let winner_ids: Vec<_> = winning_players.iter().map(|p| p.id.to_string()).collect();

        info!(
            "Paid out pot to winners. Pot: {}, Winner(s): {}",
            pot,
            winner_ids.join(", "),
        );
    }

    let pot_splits = pots.len().saturating_sub(1);
    let (_, best_hand) = winner_hands
        .iter()
        .max_by_key(|(_, score)| score)
        .expect("No winning hands found, but there should be at least one winner");
    let best_hand_players: Vec<_> = winners
        .iter()
        .map(|winner| winner.player_id.clone())
        .collect();

    info!(
        "Game complete, pot: {} ({} splits) (rank {:?}) cards: {:?}",
        round.pot,
        pot_splits,
        best_hand.strength(),
        best_hand.cards()
    );

    round.completed = Some(state::CompletedRound {
        winners,
        best_hand: Some((best_hand_players, best_hand.strength())),
        hide_cards: false,
    });
    round.pot = 0;
}

pub(crate) fn cards_on_table(state: &state::State) -> Vec<(cards::CardSuite, cards::CardValue)> {
    let cards = state
        .round
        .cards_on_table
        .iter()
        .map(|c| (c.suite.clone(), c.value.clone()))
        .collect();
    cards
}

pub(crate) fn cards_in_hand(
    state: &state::State,
    player_id: &state::PlayerId,
) -> Option<(
    (cards::CardSuite, cards::CardValue),
    (cards::CardSuite, cards::CardValue),
)> {
    let player = state.players.get(player_id)?;
    let cards = player.cards.clone();
    let cards = (
        (cards.0.suite.clone(), cards.0.value.clone()),
        (cards.1.suite.clone(), cards.1.value.clone()),
    );
    Some(cards)
}

pub(crate) fn is_player_turn(state: &state::State, player_id: &state::PlayerId) -> bool {
    state.status == state::GameStatus::Playing
        && state.round.players_turn.as_ref() == Some(&player_id)
}

pub(crate) fn game_phase(state: &state::State) -> models::GamePhase {
    match state.status {
        state::GameStatus::Joining => models::GamePhase::Waiting,
        state::GameStatus::Playing => models::GamePhase::Playing,
        state::GameStatus::Complete => models::GamePhase::Complete,
        state::GameStatus::Idle => models::GamePhase::Idle,
    }
}

pub(crate) fn ticker(state: &state::State) -> Option<String> {
    fn ticker_header(state: &state::State, now: state::dt::Instant) -> Option<String> {
        match state.ticker.len() {
            0 => None,
            _ => Some(format!(
                "\x00{}\x00{}\x00",
                now.as_u64(),
                state.ticker.len()
            )),
        }
    }
    fn ticker_item(
        state: &state::State,
        item: &state::ticker::TickerItem,
        now: state::dt::Instant,
    ) -> String {
        let start_offset_ms = (item.start.as_u64() as i64) - (now.as_u64() as i64);
        let duration = item.end.as_u64().saturating_sub(item.start.as_u64());
        format!(
            "{}|{}|{}\x00{}",
            item.seq_index,
            start_offset_ms,
            duration,
            item.payload.format(state)
        )
    }

    if state.config.ticker_disabled() {
        return None;
    }

    let now = state::dt::Instant::default();
    let header = ticker_header(state, now)?;
    let items: Vec<_> = state
        .ticker
        .iter()
        .map(|item| ticker_item(state, item, now))
        .collect();
    Some(format!("{}\n{}", header, items.join("\n")))
}

pub(crate) fn completed_game(state: &state::State) -> Option<models::CompletedGame> {
    if state.status != state::GameStatus::Complete {
        return None;
    }

    let completed_round = state.round.completed.as_ref()?;
    let winners = {
        let mut winners: HashMap<state::PlayerId, u64> = HashMap::new();
        for winner in &completed_round.winners {
            let winnings = winners.entry(winner.player_id.clone()).or_default();
            *winnings += winner.winnings;
        }
        winners
    };

    let max_winner = completed_round
        .best_hand
        .as_ref()
        .map(|(players, _)| {
            players
                .iter()
                .map(|id| (id, winners.get(id).unwrap_or(&0)))
                .max_by_key(|(_, winnings)| **winnings)
        })
        .unwrap_or_else(|| winners.iter().max_by_key(|(_, winnings)| **winnings));

    let winner_name = max_winner
        .and_then(|(id, _)| state.players.get(id))
        .map(|p| p.name.clone());
    let winning_hand = completed_round
        .best_hand
        .as_ref()
        .map(|(_, hand)| hand.to_string());

    Some(models::CompletedGame {
        winner_name,
        winning_hand,
        player_cards: state
            .players
            .iter()
            .map(|(_, p)| {
                (!p.folded && !completed_round.hide_cards).then(|| {
                    (
                        (p.cards.0.suite.clone(), p.cards.0.value.clone()),
                        (p.cards.1.suite.clone(), p.cards.1.value.clone()),
                    )
                })
            })
            .collect(),
    })
}

pub(crate) fn room_players(state: &state::State) -> Vec<models::GameClientPlayer> {
    let current_player_id = state.round.players_turn.as_ref();
    let players = state
        .players
        .iter()
        .map(|(_, p)| models::GameClientPlayer {
            name: p.name.clone(),
            balance: p.balance,
            folded: p.folded,
            emoji: p.emoji.as_ref().map(|(e, _)| e.to_string()),
            photo: player_photo_url(p),
            color_hue: player_color_hue(p),
            turn_expires_dt: p.ttl.map(|dt| dt.into()).filter(|_| {
                current_player_id == Some(&p.id) && state.status == state::GameStatus::Playing
            }),
        })
        .collect();
    players
}

fn player_photo_url(p: &state::Player) -> Option<String> {
    let state::PlayerPhoto(_, token) = p.photo.as_ref()?;
    Some(format!("player/photo/{}", token))
}

fn player_color_hue(p: &state::Player) -> u16 {
    let mut hasher = hash_map::DefaultHasher::default();
    p.id.hash(&mut hasher);
    let degrees = std::hash::Hasher::finish(&hasher) % 360;
    degrees as u16
}

pub(crate) fn fold_player(
    state: &mut state::State,
    player_id: &state::PlayerId,
) -> Result<(), String> {
    if state.round.players_turn.as_ref() != Some(player_id) {
        return Err("Not your turn".to_string());
    }
    let player = state
        .players
        .get_mut(&player_id)
        .ok_or("Player not found".to_string())?;

    player.folded = true;

    state
        .ticker
        .emit(TickerEvent::PlayerFolded(player_id.clone()));

    let mut remaining_players: Vec<_> = state.players.values_mut().filter(|p| !p.folded).collect();
    match remaining_players.as_mut_slice() {
        [only_player_left] => {
            info!(
                "All players but one have folded, paying out pot to {} and completing game",
                only_player_left.id
            );
            let pot = state.round.pot;
            only_player_left.balance += pot;
            state.round.pot = 0;

            state
                .ticker
                .emit(TickerEvent::PaidPot(only_player_left.id.clone(), pot));

            rotate_dealer(state);
            consume_action_queue(state);
            state.status = state::GameStatus::Complete;
            state.round.raises.clear();
            state.round.calls.clear();
            state.round.completed = Some(state::CompletedRound {
                winners: vec![],
                best_hand: None,
                hide_cards: true,
            });
            return Ok(());
        }
        _ => {}
    }

    next_turn(state, Some(player_id));

    if state.round.players_turn.is_none() {
        complete_round(state);
    }

    Ok(())
}

pub(crate) fn reset_ttl(state: &mut state::State, id: &state::PlayerId) -> Result<(), String> {
    let now = state::dt::Instant::default();
    match state.players.get_mut(id) {
        Some(player) => match player.ttl {
            Some(ttl) if ttl < now => Err("Player's turn has expired".to_string()),
            _ => {
                player.ttl = None;
                Ok(())
            }
        },
        None => Err("Player not found".to_string()),
    }
}

pub(crate) fn transfer_funds(
    state: &mut state::State,
    player_id: &state::PlayerId,
    payload: &models::TransferRequest,
) -> Result<(), ()> {
    let player_balance = state.players.get(&player_id).ok_or(())?.balance;
    let remaining = player_balance.checked_sub(payload.amount).ok_or_else(|| {
        info!(
            "Player {} failed to transfer: insufficient funds",
            player_id
        );
        ()
    })?;
    let destination_id = {
        let destination_id = state
            .players
            .iter()
            .find_map(|(id, p)| {
                if p.funds_token.as_ref() == &payload.to {
                    Some(id.clone())
                } else {
                    None
                }
            })
            .ok_or_else(|| {
                info!(
                    "Player {} failed to transfer: destination not found",
                    player_id
                );
                ()
            })?;

        let destination = state.players.get_mut(&destination_id).ok_or_else(|| {
            info!(
                "Player {} failed to transfer: destination not found (destination_id: {})",
                player_id, destination_id
            );
            ()
        })?;
        destination.balance += payload.amount;
        destination.id.clone()
    };
    {
        let player = state
            .players
            .get_mut(&player_id)
            .expect("Player must exist");
        player.balance = remaining;
    }
    state
        .ticker
        .emit(state::TickerEvent::PlayerTransferredBalance(
            player_id.clone(),
            destination_id,
            payload.amount,
        ));

    Ok(())
}

pub(crate) fn call_amount(state: &state::State) -> Option<u64> {
    state.round.raises.last().map(|(_, last_stake)| *last_stake)
}

pub(crate) fn min_raise_to(state: &state::State) -> u64 {
    let raises: Vec<_> = [0_u64]
        .into_iter()
        .chain(state.round.raises.iter().map(|(_, s)| *s))
        .collect();

    let max_raise = raises.iter().max().unwrap_or(&0);

    let largest_raise_diff = raises
        .windows(2)
        .map(|w| w[1].saturating_sub(w[0])) // TODO: fix 'attempt to subtract with overflow' error after approx 300 games
        .max()
        .unwrap_or(0)
<<<<<<< HEAD
        .max(state.small_blind * 2);
=======
        .max(state.config.big_blind());
>>>>>>> 183e283c

    let min_raise_to = max_raise + largest_raise_diff;
    min_raise_to
}

pub(crate) fn turn_expires_dt(state: &state::State, player_id: &state::PlayerId) -> Option<u64> {
    state
        .players
        .get(player_id)
        .and_then(|p| p.ttl.map(|dt| dt.into()))
}

pub(crate) fn player_start_ballot(
    state: &mut state::State,
    action: state::ballot::BallotAction,
) -> Result<(), String> {
    if state.ballot.is_some() {
        return Err("Vote already in progress".to_string());
    }

    let mut vote = state::ballot::Ballot::default();
    vote.action = action;
    vote.end_time.add_seconds(60);
    state.ballot = Some(vote);

    Ok(())
}

pub(crate) fn player_cast_vote_in_ballot(
    state: &mut state::State,
    player_id: &state::PlayerId,
    vote: bool,
) -> Result<(), String> {
    let voted = vote;

    let vote = match &mut state.ballot {
        Some(vote) => vote,
        None => return Err("No vote in progress".to_string()),
    };

    if vote.end_time.as_u64() < state.last_update.as_u64() {
        return Err("Vote has expired".to_string());
    }

    let player_ids_in_cast_votes = vote.votes.iter().map(|(id, _)| id).collect::<Vec<_>>();
    let has_player_already_voted = player_ids_in_cast_votes.contains(&player_id);

    if has_player_already_voted {
        return Err("Player has already voted".to_string());
    }

    vote.votes.push((player_id.clone(), voted));
    if vote.votes.len() == state.players.len() {
        end_ballot(state)?;
    }
    Ok(())
}

pub(crate) fn end_ballot(state: &mut state::State) -> Result<(), String> {
    info!("Ending ballot");

    let vote = match &state.ballot {
        Some(vote) => vote,
        None => return Err("No vote in progress".to_string()),
    };

    if (vote.votes.len() as f64) / (state.players.len() as f64) < 0.5 {
        return Err("Not enough players voted".to_string());
    }

    let votes_for = vote.votes.iter().filter(|(_, vote)| *vote).count();
    let votes_against = vote.votes.iter().filter(|(_, vote)| !*vote).count();

    let majority_voted_for = votes_for > votes_against;

    match &vote.action {
        state::ballot::BallotAction::KickPlayer(player_id) => {
            if majority_voted_for {
                info!("Majority voted to kick player {}", player_id);
                state
                    .action_queue
                    .push(state::ballot::BallotAction::KickPlayer(player_id.clone()));
            }
        }
        state::ballot::BallotAction::DoubleBlinds => {
            if majority_voted_for {
                state
                    .action_queue
                    .push(state::ballot::BallotAction::DoubleBlinds);
            }
        }
    }

    state.ballot = None;

    Ok(())
}

fn double_blinds(state: &mut state::State) {
    state.small_blind *= 2;
}

pub(crate) fn ballot_details(
    state: &state::State,
    player: &state::Player,
) -> Option<models::BallotDetails> {
    let player_has_voted = state
        .ballot
        .as_ref()
        .map(|vote| vote.votes.iter().any(|(id, _)| id == &player.id))
        .unwrap_or(false);

    if player_has_voted {
        return None;
    }

    if let Some(vote) = &state.ballot {
        if vote.end_time.as_u64() < state::dt::Instant::default().as_u64() {
            return None;
        }
    }

    match &state.ballot {
        Some(vote) => match &vote.action {
            state::ballot::BallotAction::KickPlayer(player_id) => {
                if player.id == *player_id {
                    return None;
                }
                let player_to_kick = state.players.get(player_id).unwrap();
                let ballot_details = models::BallotDetails {
                    action: models::BallotAction::KickPlayer(player_to_kick.name.clone()),
                    expires_dt: vote.end_time.as_u64(),
                };
                return Some(ballot_details);
            }
            state::ballot::BallotAction::DoubleBlinds => {
                let ballot_details = models::BallotDetails {
                    action: models::BallotAction::DoubleBlinds,
                    expires_dt: vote.end_time.as_u64(),
                };
                return Some(ballot_details);
            }
        },
        None => None,
    }
}

pub(crate) fn start_vote_options(
    state: &state::State,
    player: &state::Player,
) -> Option<models::StartBallotChoices> {
    if state.ballot.is_some() {
        return None;
    }

    let mut kick_player_options = state
        .players
        .iter()
        .filter(|(id, _)| *id != player.id)
        .map(|player| models::KickPlayerOption {
            name: player.1.name.clone(),
            id: player.1.id.clone().to_string(),
        })
        .collect::<Vec<_>>();

    if state.players.len() <= 2 {
        kick_player_options.clear();
    }

    let are_blinds_less_than_half_of_max_player_balance =
        state.small_blind * 2 < state.players.values().map(|p| p.balance).max().unwrap() / 2;

    let start_vote_options = models::StartBallotChoices {
        kick_player: kick_player_options,
        double_blinds: are_blinds_less_than_half_of_max_player_balance,
    };

    Some(start_vote_options)
}

fn consume_action_queue(state: &mut state::State) {
    while let Some(action) = state.action_queue.pop() {
        match action {
            state::ballot::BallotAction::KickPlayer(player_id) => {
                info!("Kicking player {}", player_id);
                state.players.remove(&player_id);
                if state.players.len() < 2 {
                    info!("Not enough players, pausing game until more players join");
                    state.status = state::GameStatus::Joining;
                    state.round = state::Round::default();
                    for player in state.players.values_mut() {
                        player.ttl = None;
                    }
                }
            }
            state::ballot::BallotAction::DoubleBlinds => {
                info!("Doubling blinds to {}", state.small_blind * 2);
                double_blinds(state);
            }
        }
    }
}

#[cfg(test)]
mod tests {
    use super::*;
    use crate::{game::tests::fixtures::GameFixture, state::STARTING_BALANCE};
    use state::ballot::BallotAction as B;
    use state::BetAction as P;

    #[test]
    fn two_player_game_deals_correct_cards_to_table() {
        let (state, _) = fixtures::start_two_player_game(GameFixture::Round1);
        assert_eq!(cards_on_table(&state).len(), 0);

        let (state, _) = fixtures::start_two_player_game(GameFixture::Round2);
        assert_eq!(cards_on_table(&state).len(), 3);

        let (state, _) = fixtures::start_two_player_game(GameFixture::Round3);
        assert_eq!(cards_on_table(&state).len(), 4);

        let (state, _) = fixtures::start_two_player_game(GameFixture::Round4);
        assert_eq!(cards_on_table(&state).len(), 5);
    }

    #[test]
    fn two_player_game_redeals_players_cards_after_round() {
        let (mut state, (player_1, player_2)) =
            fixtures::start_two_player_game(GameFixture::Complete);
        let player_1_cards = cards_in_hand(&state, &player_1).unwrap();
        let player_2_cards = cards_in_hand(&state, &player_2).unwrap();

        start_game(&mut state).unwrap();
        let new_player_1_cards = cards_in_hand(&state, &player_1).unwrap();
        let new_player_2_cards = cards_in_hand(&state, &player_2).unwrap();

        assert_ne!(
            (player_1_cards, player_2_cards),
            (new_player_1_cards, new_player_2_cards)
        );
    }

    #[test]
    fn game_pays_outright_winner_from_pot() {
        let mut state = state::State::default();
        let state = &mut state;
        state.round.deck = cards::Deck::ordered();

        let player_1 = fixtures::add_player(state, "player_1").unwrap();
        let player_2 = fixtures::add_player(state, "player_2").unwrap();
        let player_3 = fixtures::add_player(state, "player_3").unwrap();
        let player_4 = fixtures::add_player(state, "player_4").unwrap();
        let player_5 = fixtures::add_player(state, "player_5").unwrap();

        assert_eq!(state.players.len(), 5);
        assert_eq!(state.status, state::GameStatus::Joining);
        let starting_balance = state.players.iter().map(|(_, p)| p.balance).next().unwrap();
        assert_eq!(starting_balance, state::STARTING_BALANCE);

        start_game(state).unwrap();

        assert_eq!(cards_on_table(state).len(), 0);

        accept_player_bet(state, &player_3, P::Call).expect("R1-P3");
        accept_player_bet(state, &player_4, P::Call).expect("R1-P4");
        accept_player_bet(state, &player_5, P::Call).expect("R1-P5");
        accept_player_bet(state, &player_1, P::Call).expect("R1-P1");
        accept_player_bet(state, &player_2, P::Check).expect("R1-P2");
        assert_eq!(state.round.pot, 100);
        assert_eq!(cards_on_table(state).len(), 3);

        accept_player_bet(state, &player_1, P::RaiseTo(500)).expect("R2-P1");
        assert_eq!(state.round.pot, 600);
        accept_player_bet(state, &player_2, P::Call).expect("R2-P2");
        assert_eq!(state.round.pot, 1100);
        accept_player_bet(state, &player_3, P::Call).expect("R2-P3");
        assert_eq!(state.round.pot, 1600);
        fold_player(state, &player_4).expect("R2-P4");
        fold_player(state, &player_5).expect("R2-P4");

        assert_eq!(cards_on_table(state).len(), 4);

        accept_player_bet(state, &player_1, P::Check).unwrap();
        accept_player_bet(state, &player_2, P::Check).unwrap();
        accept_player_bet(state, &player_3, P::Check).unwrap();

        let pot_before_payout = state.round.pot;
        let winner_balance_before_payout = state.players.get(&player_1).unwrap().balance;

        assert_eq!(pot_before_payout, (state.small_blind * 2 * 5) + (500 * 3));
        assert_eq!(cards_on_table(state).len(), 5);

        accept_player_bet(state, &player_1, P::Check).unwrap();
        accept_player_bet(state, &player_2, P::Check).unwrap();
        accept_player_bet(state, &player_3, P::Check).unwrap();

        assert_eq!(cards_on_table(state).len(), 5);
        assert_eq!(state.status, state::GameStatus::Complete);
        assert_eq!(state.round.pot, 0);

        // wins remaining 4 players blinds and remaining 2 players 500 bets
        let winner = state.players.get(&player_1).unwrap();
        let expected_balance = STARTING_BALANCE + state.small_blind * 2 * 4 + 500 * 2;
        assert_eq!(
            winner_balance_before_payout + pot_before_payout,
            expected_balance
        );
        assert_eq!(winner.balance, expected_balance);
    }

    #[test]
    fn two_player_game_pays_out_to_winner_after_others_fold_in_two_rounds() {
        let (mut state, (player_1, player_2)) =
            fixtures::start_two_player_game(GameFixture::Round1);

        assert_eq!(cards_on_table(&state).len(), 0);

        fold_player(&mut state, &player_1).expect("R2-P1");
        assert_eq!(cards_on_table(&state).len(), 0);
        info!(
            "Player 2 stakes: {}",
            state.players.get(&player_2).unwrap().stake
        );
        assert_eq!(state.status, state::GameStatus::Complete);
        assert_eq!(state.round.pot, 0);

        let winner = state.players.get(&player_2).unwrap();
        assert_eq!(winner.balance, STARTING_BALANCE + state.small_blind);

        start_game(&mut state).unwrap();
        assert_eq!(cards_on_table(&state).len(), 0);

        let player_2_data = state.players.get(&player_2).unwrap();
        assert_eq!(player_2_data.stake, state.small_blind);

        fold_player(&mut state, &player_2).expect("R2-P2");

        assert_eq!(cards_on_table(&state).len(), 0);
        assert_eq!(state.status, state::GameStatus::Complete);

        let winner = state.players.get(&player_1).unwrap();
        assert_eq!(winner.balance, STARTING_BALANCE);
    }

    #[test]
    fn two_player_game_fold_on_small_blind() {
        let (mut state, (player_1, player_2)) =
            fixtures::start_two_player_game(GameFixture::Round1);
        assert_eq!(cards_on_table(&state).len(), 0);
        assert_eq!(state.round.pot, 30);

        fold_player(&mut state, &player_1).expect("R2-P1");
        assert_eq!(state.status, state::GameStatus::Complete);
        assert_eq!(state.round.pot, 0);

        let winner = state.players.get(&player_2).unwrap();
        assert_eq!(winner.balance, STARTING_BALANCE + state.small_blind);
    }

    #[test]
    fn two_player_game_fold_on_big_blind() {
        let (mut state, (player_1, player_2)) =
            fixtures::start_two_player_game(GameFixture::Round1);
        assert_eq!(cards_on_table(&state).len(), 0);
        assert_eq!(state.round.pot, 30);

        accept_player_bet(&mut state, &player_1, P::Call).unwrap();
        fold_player(&mut state, &player_2).expect("R2-P2");
        assert_eq!(state.status, state::GameStatus::Complete);
        assert_eq!(state.round.pot, 0);

        let winner = state.players.get(&player_1).unwrap();
        assert_eq!(winner.balance, STARTING_BALANCE + state.small_blind * 2);
    }

    #[test]
    fn two_player_game_fold_on_raise() {
        let (mut state, (player_1, player_2)) =
            fixtures::start_two_player_game(GameFixture::Round1);
        assert_eq!(cards_on_table(&state).len(), 0);
        assert_eq!(state.round.pot, 30);

        fold_player(&mut state, &player_1).expect("R2-P1");
        assert_eq!(state.status, state::GameStatus::Complete);
        assert_eq!(state.round.pot, 0);

        let winner = state.players.get(&player_2).unwrap();
        assert_eq!(winner.balance, STARTING_BALANCE + state.small_blind);
    }

    #[test]
    fn two_player_game_can_transfer_funds() {
        let (mut state, (player_1, player_2)) =
            fixtures::start_two_player_game(GameFixture::Round1);
        let player_1_balance = state.players.get(&player_1).unwrap().balance;
        let player_2_balance = state.players.get(&player_2).unwrap().balance;

        let player_2_token = &state.players.get(&player_2).unwrap().funds_token;

        let transfer_request = models::TransferRequest {
            to: player_2_token.to_string(),
            amount: 100,
        };

        transfer_funds(&mut state, &player_1, &transfer_request).unwrap();

        let player_1_balance_after_transfer = state.players.get(&player_1).unwrap().balance;
        let player_2_balance_after_transfer = state.players.get(&player_2).unwrap().balance;

        assert_eq!(player_1_balance - 100, player_1_balance_after_transfer);
        assert_eq!(player_2_balance + 100, player_2_balance_after_transfer);
    }

    #[test]
    fn two_player_game_reraising_minimum_works() {
        let (mut state, (player_1, player_2)) =
            fixtures::start_two_player_game(GameFixture::Round4);
        let big_blind = state.small_blind * 2;
        assert_eq!(state.round.pot, 40);
        accept_player_bet(&mut state, &player_1, P::RaiseTo(big_blind)).unwrap();
        assert_eq!(state.status, state::GameStatus::Playing);
        assert_eq!(state.round.pot, 60);
        assert_eq!(
            state.players.get(&player_1).unwrap().stake,
            state.small_blind * 2 * 2
        );
        assert_eq!(
            state.players.get(&player_2).unwrap().stake,
            state.small_blind * 2
        );

        accept_player_bet(&mut state, &player_2, P::RaiseTo(big_blind * 2)).unwrap();
        assert_eq!(state.round.pot, 100);
        assert_eq!(
            state.players.get(&player_1).unwrap().stake,
            state.small_blind * 2 * 2
        );
        assert_eq!(
            state.players.get(&player_2).unwrap().stake,
            state.small_blind * 2 * 3
        );

        accept_player_bet(&mut state, &player_1, P::RaiseTo(big_blind * 3)).unwrap();
        assert_eq!(
            state.players.get(&player_1).unwrap().stake,
            state.small_blind * 2 * 4
        );
        assert_eq!(
            state.players.get(&player_2).unwrap().stake,
            state.small_blind * 2 * 3
        );

        assert_eq!(state.status, state::GameStatus::Playing);

        assert_eq!(state.round.pot, 140);

        accept_player_bet(&mut state, &player_2, P::Call).unwrap();
        assert_eq!(state.status, state::GameStatus::Complete);
    }

    #[test]
    fn three_player_game_fold_on_small_blind() {
        let (mut state, (player_1, player_2, player_3)) = fixtures::start_three_player_game();
        assert_eq!(cards_on_table(&state).len(), 0);
        assert_eq!(state.round.pot, 30);

        fold_player(&mut state, &player_3).expect("R2-P3");
        fold_player(&mut state, &player_1).expect("R2-P1");
        assert_eq!(state.status, state::GameStatus::Complete);

        let winner = state.players.get(&player_2).unwrap();
        assert_eq!(winner.balance, STARTING_BALANCE + state.small_blind);

        let completed = completed_game(&state).unwrap();
        assert_eq!(completed.winning_hand, None);
    }

    #[test]
    fn three_player_game_check_until_river_then_raise_on_last_player() {
        let (mut state, (player_1, player_2, player_3)) = fixtures::start_three_player_game();
        assert_eq!(cards_on_table(&state).len(), 0);
        assert_eq!(state.round.pot, 30);

        accept_player_bet(&mut state, &player_3, P::Call).unwrap();
        accept_player_bet(&mut state, &player_1, P::Call).unwrap();
        accept_player_bet(&mut state, &player_2, P::Check).unwrap();

        assert_eq!(cards_on_table(&state).len(), 3);
        assert_eq!(state.round.pot, 60);

        accept_player_bet(&mut state, &player_1, P::Check).unwrap();
        accept_player_bet(&mut state, &player_2, P::Check).unwrap();
        accept_player_bet(&mut state, &player_3, P::Check).unwrap();

        assert_eq!(cards_on_table(&state).len(), 4);
        assert_eq!(state.round.pot, 60);

        accept_player_bet(&mut state, &player_1, P::Check).unwrap();
        accept_player_bet(&mut state, &player_2, P::Check).unwrap();
        accept_player_bet(&mut state, &player_3, P::Check).unwrap();

        assert_eq!(cards_on_table(&state).len(), 5);
        assert_eq!(state.round.pot, 60);

        accept_player_bet(&mut state, &player_1, P::RaiseTo(100)).unwrap();
        assert_eq!(player_stake_in_round(&state, &player_1), 100);

        accept_player_bet(&mut state, &player_2, P::Call).unwrap();
        assert_eq!(player_stake_in_round(&state, &player_2), 100);

        accept_player_bet(&mut state, &player_3, P::RaiseTo(200)).unwrap();
        assert_eq!(player_stake_in_round(&state, &player_3), 200);
        accept_player_bet(&mut state, &player_1, P::Call).unwrap();
        assert_eq!(player_stake_in_round(&state, &player_1), 200);

        accept_player_bet(&mut state, &player_2, P::Call).unwrap();
        assert_eq!(state.status, state::GameStatus::Complete);
    }

    #[test]
    fn two_player_game_ends_in_big_win_next_game_accepts_call_to_all_in() {
        let (mut state, (player_1, player_2)) =
            fixtures::start_two_player_game(GameFixture::Round4);

        assert_eq!(cards_on_table(&state).len(), 5);

        // game 1, round 4
        accept_player_bet(&mut state, &player_1, P::RaiseTo(500)).unwrap();
        accept_player_bet(&mut state, &player_2, P::Call).unwrap();
        assert_eq!(state.status, state::GameStatus::Complete);

        let player_1_balance = {
            let loser = state.players.get(&player_1).unwrap();
            let winner = state.players.get(&player_2).unwrap();
            assert!(winner.balance > loser.balance);
            loser.balance
        };

        // game 2, round 1
        start_game(&mut state).unwrap();
        accept_player_bet(&mut state, &player_2, P::RaiseTo(player_1_balance)).unwrap();
        accept_player_bet(&mut state, &player_1, P::Call).unwrap();
    }

    #[test]
    fn two_player_game_ends_in_big_win_next_game_accepts_call_to_above_all_in() {
        let (mut state, (player_1, player_2)) =
            fixtures::start_two_player_game(GameFixture::Round4);

        assert_eq!(cards_on_table(&state).len(), 5);

        // game 1, round 4
        accept_player_bet(&mut state, &player_1, P::RaiseTo(500)).unwrap();
        accept_player_bet(&mut state, &player_2, P::Call).unwrap();
        assert_eq!(state.status, state::GameStatus::Complete);

        let player_1_balance = {
            let loser = state.players.get(&player_1).unwrap();
            let winner = state.players.get(&player_2).unwrap();
            assert!(winner.balance > loser.balance);
            loser.balance
        };

        // game 2, round 1
        start_game(&mut state).unwrap();
        fixtures::deal_biased_deck(&mut state, &player_1, &player_2, true);
        assert_eq!(state.status, state::GameStatus::Playing);

        accept_player_bet(&mut state, &player_2, P::RaiseTo(player_1_balance + 100)).unwrap();
        accept_player_bet(&mut state, &player_1, P::Call).unwrap();

        assert_eq!(cards_on_table(&state).len(), 5);
        assert_eq!(state.status, state::GameStatus::Complete);

        let loser = state.players.get(&player_1).unwrap();
        let winner = state.players.get(&player_2).unwrap();
        assert!(winner.balance > loser.balance);
        assert_eq!(loser.balance, 0);
    }

    #[test]
    fn two_player_game_raising_round_one() {
        let (mut state, (player_1, player_2)) =
            fixtures::start_two_player_game(GameFixture::Round1);
        let big_blind = state.small_blind * 2;

        assert_eq!(cards_on_table(&state).len(), 0);

        accept_player_bet(&mut state, &player_1, P::RaiseTo(big_blind * 2)).unwrap();

        accept_player_bet(&mut state, &player_2, P::RaiseTo(big_blind * 3)).unwrap();
        accept_player_bet(&mut state, &player_1, P::Call).unwrap();

        assert_eq!(cards_on_table(&state).len(), 3);
    }

    #[test]
    fn two_player_game_raising_with_intermittent_calls_checking_balances() {
        let (mut state, (player_1, player_2)) =
            fixtures::start_two_player_game(GameFixture::Round1);
        let big_blind = state.small_blind * 2;

        assert_eq!(cards_on_table(&state).len(), 0);
        assert_eq!(
            state.players.get(&player_1).unwrap().balance,
            STARTING_BALANCE - state.small_blind
        );
        assert_eq!(
            state.players.get(&player_2).unwrap().balance,
            STARTING_BALANCE - state.small_blind * 2
        );

        accept_player_bet(&mut state, &player_1, P::Call).unwrap();
        assert_eq!(
            state.players.get(&player_1).unwrap().balance,
            STARTING_BALANCE - state.small_blind * 2
        );
        accept_player_bet(&mut state, &player_2, P::RaiseTo(big_blind * 2)).unwrap();
        assert_eq!(
            state.players.get(&player_2).unwrap().balance,
            STARTING_BALANCE - 40
        );
    }

    #[test]
    fn two_player_vote_to_double_blinds() {
        let (mut state, (player_1, player_2)) =
            fixtures::start_two_player_game(GameFixture::Round1);
        assert_eq!(state.players.get(&player_1).unwrap().stake, 10);
        assert_eq!(state.players.get(&player_2).unwrap().stake, 20);

        player_start_ballot(&mut state, B::DoubleBlinds).unwrap();
        player_cast_vote_in_ballot(&mut state, &player_1, true).unwrap();
        assert_eq!(state.small_blind, 10);
        assert_eq!(state.small_blind * 2, 20);
        player_cast_vote_in_ballot(&mut state, &player_2, true).unwrap();
        consume_action_queue(&mut state);
        assert_eq!(state.small_blind, 20);
        assert_eq!(state.small_blind * 2, 40);

        player_start_ballot(&mut state, B::DoubleBlinds).unwrap();
        player_cast_vote_in_ballot(&mut state, &player_1, true).unwrap();
        player_cast_vote_in_ballot(&mut state, &player_2, false).unwrap();
        assert_eq!(state.small_blind, 20);
        assert_eq!(state.small_blind * 2, 40);

        player_start_ballot(&mut state, B::DoubleBlinds).unwrap();
        player_cast_vote_in_ballot(&mut state, &player_1, false).unwrap();
        player_cast_vote_in_ballot(&mut state, &player_2, false).unwrap();
        assert_eq!(state.small_blind, 20);
        assert_eq!(state.small_blind * 2, 40);

        fold_player(&mut state, &player_1).unwrap();

        start_game(&mut state).unwrap();
        assert_eq!(state.players.get(&player_1).unwrap().stake, 40);
        assert_eq!(state.players.get(&player_2).unwrap().stake, 20);
    }

    #[test]
    fn three_player_vote_to_double_blinds() {
        let (mut state, (player_1, player_2, player_3)) = fixtures::start_three_player_game();
        assert_eq!(state.players.get(&player_1).unwrap().stake, 10);
        assert_eq!(state.players.get(&player_2).unwrap().stake, 20);
        assert_eq!(state.players.get(&player_3).unwrap().stake, 0);

        player_start_ballot(&mut state, B::DoubleBlinds).unwrap();
        player_cast_vote_in_ballot(&mut state, &player_1, true).unwrap();
        player_cast_vote_in_ballot(&mut state, &player_2, true).unwrap();
        player_cast_vote_in_ballot(&mut state, &player_3, true).unwrap();
        consume_action_queue(&mut state);
        assert_eq!(state.small_blind, 20);
        assert_eq!(state.small_blind * 2, 40);

        player_start_ballot(&mut state, B::DoubleBlinds).unwrap();
        player_cast_vote_in_ballot(&mut state, &player_1, true).unwrap();
        player_cast_vote_in_ballot(&mut state, &player_2, false).unwrap();
        player_cast_vote_in_ballot(&mut state, &player_3, true).unwrap();
        consume_action_queue(&mut state);
        assert_eq!(state.small_blind, 40);
        assert_eq!(state.small_blind * 2, 80);

        player_start_ballot(&mut state, B::DoubleBlinds).unwrap();
        player_cast_vote_in_ballot(&mut state, &player_1, false).unwrap();
        player_cast_vote_in_ballot(&mut state, &player_2, false).unwrap();
        player_cast_vote_in_ballot(&mut state, &player_3, true).unwrap();
        consume_action_queue(&mut state);
        assert_eq!(state.small_blind, 40);
        assert_eq!(state.small_blind * 2, 80);

        fold_player(&mut state, &player_3).unwrap();
        fold_player(&mut state, &player_1).unwrap();

        start_game(&mut state).unwrap();
        assert_eq!(state.players.get(&player_1).unwrap().stake, 0);
        assert_eq!(state.players.get(&player_2).unwrap().stake, 40);
        assert_eq!(state.players.get(&player_3).unwrap().stake, 80);
    }

    #[test]
    fn two_player_prevent_vote_if_already_in_progress() {
        let (mut state, (_player_1, _player_2)) =
            fixtures::start_two_player_game(GameFixture::Round1);
        player_start_ballot(&mut state, B::DoubleBlinds).unwrap();
        assert_eq!(
            player_start_ballot(&mut state, B::DoubleBlinds),
            Err("Vote already in progress".to_string())
        );
    }

    #[test]
    fn two_player_prevent_vote_if_vote_expired() {
        let (mut state, (player_1, _player_2)) =
            fixtures::start_two_player_game(GameFixture::Round1);
        player_start_ballot(&mut state, B::DoubleBlinds).unwrap();
        let mut instant = state::dt::Instant::default();
        instant.sub_seconds(60);
        state.ballot.as_mut().unwrap().end_time = instant;
        assert_eq!(
            player_cast_vote_in_ballot(&mut state, &player_1, true),
            Err("Vote has expired".to_string())
        );
    }

    #[test]
    fn two_player_prevent_vote_if_player_already_voted() {
        let (mut state, (player_1, _player_2)) =
            fixtures::start_two_player_game(GameFixture::Round1);
        player_start_ballot(&mut state, B::DoubleBlinds).unwrap();
        player_cast_vote_in_ballot(&mut state, &player_1, true).unwrap();
        assert_eq!(
            player_cast_vote_in_ballot(&mut state, &player_1, true),
            Err("Player has already voted".to_string())
        );
    }

    #[test]
    fn two_player_no_vote_to_kick() {
        let (mut state, (player_1, _player_2)) =
            fixtures::start_two_player_game(GameFixture::Round1);

        let voting_options = start_vote_options(&state, state.players.get(&player_1).unwrap());
        assert_eq!(voting_options.unwrap().kick_player.len(), 0);
    }

    #[test]
    fn no_option_to_double_blinds_if_more_than_half_of_max_player_balance() {
        let (mut state, (player_1, _player_2)) =
            fixtures::start_two_player_game(GameFixture::Round1);
        state.small_blind = 320;
        let voting_options = start_vote_options(&state, state.players.get(&player_1).unwrap());
        assert_eq!(voting_options.unwrap().double_blinds, false);
    }

    #[test]
    fn three_player_no_vote_to_kick_self() {
        let (mut state, (player_1, _player_2, _player_3)) = fixtures::start_three_player_game();
        let voting_options = start_vote_options(&state, state.players.get(&player_1).unwrap());
        assert_eq!(
            voting_options
                .clone()
                .unwrap()
                .kick_player
                .iter()
                .any(|p| p.id == player_1.to_string()),
            false
        );
        assert_eq!(voting_options.unwrap().kick_player.len(), 2);
    }

    #[test]
    fn three_player_vote_to_kick() {
        let (mut state, (player_1, player_2, player_3)) = fixtures::start_three_player_game();
        player_start_ballot(&mut state, B::KickPlayer(player_2.clone())).unwrap();
        player_cast_vote_in_ballot(&mut state, &player_1, true).unwrap();
        player_cast_vote_in_ballot(&mut state, &player_3, true).unwrap();
        end_ballot(&mut state).unwrap();
        consume_action_queue(&mut state);
        assert_eq!(state.players.len(), 2);
    }

    #[test]
    fn two_player_player_cant_vote_twice() {
        let (mut state, (player_1, _player_2)) =
            fixtures::start_two_player_game(GameFixture::Round1);
        player_start_ballot(&mut state, B::KickPlayer(player_1.clone())).unwrap();
        player_cast_vote_in_ballot(&mut state, &player_1, true).unwrap();
        assert_eq!(
            player_cast_vote_in_ballot(&mut state, &player_1, true),
            Err("Player has already voted".to_string())
        );
    }
    fn three_player_game_folded_players_dont_have_turns_in_further_rounds() {
        let (mut state, (player_1, player_2, player_3)) = fixtures::start_three_player_game();
        assert_eq!(cards_on_table(&state).len(), 0);

        accept_player_bet(&mut state, &player_3, P::Call).unwrap();
        fold_player(&mut state, &player_1).expect("R2-P1");
        accept_player_bet(&mut state, &player_2, P::Check).unwrap();

        assert_eq!(cards_on_table(&state).len(), 3);

        // ensure player 1 does not take a turn given they have folded
        accept_player_bet(&mut state, &player_2, P::Check).unwrap();
    }

    #[test]
    fn three_player_game_raise_someone_over_all_in_completes() {
        let (mut state, (player_1, player_2, player_3)) = fixtures::start_three_player_game();
        let player_1 = state.players.get_mut(&player_1).unwrap();
        player_1.balance = 100;

        let player_1 = player_1.id.clone();

        assert_eq!(cards_on_table(&state).len(), 0);

        accept_player_bet(&mut state, &player_3, P::Call).unwrap();
        accept_player_bet(&mut state, &player_1, P::Call).unwrap();
        accept_player_bet(&mut state, &player_2, P::Check).unwrap();

        assert_eq!(cards_on_table(&state).len(), 3);

        accept_player_bet(&mut state, &player_1, P::Check).unwrap();
        accept_player_bet(&mut state, &player_2, P::Check).unwrap();
        accept_player_bet(&mut state, &player_3, P::Check).unwrap();

        assert_eq!(cards_on_table(&state).len(), 4);

        accept_player_bet(&mut state, &player_1, P::Check).unwrap();
        accept_player_bet(&mut state, &player_2, P::Check).unwrap();
        accept_player_bet(&mut state, &player_3, P::Check).unwrap();

        assert_eq!(cards_on_table(&state).len(), 5);

        accept_player_bet(&mut state, &player_1, P::Check).unwrap();
        accept_player_bet(&mut state, &player_2, P::Check).unwrap();
        accept_player_bet(&mut state, &player_3, P::RaiseTo(200)).unwrap();
        accept_player_bet(&mut state, &player_1, P::Call).unwrap();
        accept_player_bet(&mut state, &player_2, P::Call).unwrap();

        assert_eq!(state.status, state::GameStatus::Complete);
    }

    mod fixtures {
        use super::*;

        #[derive(PartialEq)]
        pub enum GameFixture {
            Round1,
            Round2,
            Round3,
            Round4,
            Complete,
        }

        pub fn start_two_player_game(
            game_fixture: GameFixture,
        ) -> (state::State, (state::PlayerId, state::PlayerId)) {
            let mut state = state::State::default();

            let player_1 = add_player(&mut state, "player_1").unwrap();
            let player_2 = add_player(&mut state, "player_2").unwrap();

            assert_eq!(state.players.len(), 2);
            assert_eq!(state.status, state::GameStatus::Joining);
            let starting_balance = state.players.iter().map(|(_, p)| p.balance).next().unwrap();

            assert_eq!(starting_balance, STARTING_BALANCE);

            start_game(&mut state).unwrap();
            deal_biased_deck(&mut state, &player_1, &player_2, true);
            progress_two_player_game(&mut state, game_fixture);

            (state, (player_1, player_2))
        }

        pub fn progress_two_player_game(state: &mut state::State, game_fixture: GameFixture) {
            assert!(state.status == state::GameStatus::Playing);
            assert_eq!(cards_on_table(&state).len(), 0);
            if game_fixture == GameFixture::Round1 {
                return;
            }

            let (first_player, second_player) = {
                let active_player = state.round.players_turn.as_ref().unwrap();
                let mut players = state
                    .players
                    .keys()
                    .cycle()
                    .skip_while(|p| *p != active_player)
                    .cloned();
                (players.next().unwrap(), players.next().unwrap())
            };

            // assert pot balance on start is 30:
            assert_eq!(state.round.pot, 30);
            accept_player_bet(state, &first_player, P::Call).unwrap();
            assert_eq!(state.round.pot, 40);
            accept_player_bet(state, &second_player, P::Check).unwrap();
            assert_eq!(state.round.pot, 40);
            assert_eq!(cards_on_table(&state).len(), 3);
            if game_fixture == GameFixture::Round2 {
                return;
            }

            accept_player_bet(state, &first_player, P::Check).unwrap();
            accept_player_bet(state, &second_player, P::Check).unwrap();
            assert_eq!(cards_on_table(&state).len(), 4);
            if game_fixture == GameFixture::Round3 {
                return;
            }

            accept_player_bet(state, &first_player, P::Check).unwrap();
            accept_player_bet(state, &second_player, P::Check).unwrap();

            assert_eq!(cards_on_table(&state).len(), 5);
            if game_fixture == GameFixture::Round4 {
                return;
            }

            accept_player_bet(state, &first_player, P::Check).unwrap();
            accept_player_bet(state, &second_player, P::Check).unwrap();

            assert_eq!(state.status, state::GameStatus::Complete);
            if game_fixture == GameFixture::Complete {
                return;
            }

            unreachable!();
        }

        pub fn start_three_player_game() -> (
            state::State,
            (state::PlayerId, state::PlayerId, state::PlayerId),
        ) {
            let mut state = state::State::default();
            state.round.deck = cards::Deck::ordered();

            let player_1 = add_player(&mut state, "player_1").unwrap();
            let player_2 = add_player(&mut state, "player_2").unwrap();
            let player_3 = add_player(&mut state, "player_3").unwrap();

            assert_eq!(state.players.len(), 3);
            assert_eq!(state.status, state::GameStatus::Joining);
            let starting_balance = state.players.iter().map(|(_, p)| p.balance).next().unwrap();
            assert_eq!(starting_balance, STARTING_BALANCE);

            start_game(&mut state).unwrap();

            (state, (player_1, player_2, player_3))
        }

        pub fn deal_biased_deck(
            state: &mut state::State,
            player_1: &state::PlayerId,
            player_2: &state::PlayerId,
            player_1_loses: bool,
        ) {
            let mut deck = cards::Deck::ordered();
            let (loser, winner) = if player_1_loses {
                (player_1, player_2)
            } else {
                (player_2, player_1)
            };

            // higher value cards first
            let winner = state.players.get_mut(winner).unwrap();
            winner.cards = (deck.pop(), deck.pop());
            // then lower value cards
            let loser = state.players.get_mut(loser).unwrap();
            loser.cards = (deck.pop(), deck.pop());

            // set the round deck
            state.round.deck = cards::Deck::ordered();
        }

        pub fn add_player(
            state: &mut state::State,
            player_name: &str,
        ) -> Result<state::PlayerId, String> {
            let player_id = state::PlayerId::default();
            super::add_new_player(state, player_name, player_id)
        }
    }
}<|MERGE_RESOLUTION|>--- conflicted
+++ resolved
@@ -14,29 +14,12 @@
     async fn run_tasks(room_state: &state::RoomState, shared_state: &state::SharedState) {
         let now = state::dt::Instant::default();
 
-<<<<<<< HEAD
-        let (last_update, current_player, status, ticker_expired, ballot) = {
-            let state = state.read().await;
-            let last_update = state.last_update.as_u64();
-            let players_turn = state.round.players_turn.clone();
-            let current_player = players_turn.and_then(|id| state.players.get(&id)).cloned();
-            let ballot = state.ballot.clone();
-            let ticker_expired = state.ticker.has_expired_items(now);
-
-            (
-                last_update,
-                current_player,
-                state.status,
-                ticker_expired,
-                ballot,
-            )
-        };
-=======
         let state = room_state.read().await;
         let status = state.status.clone();
         let last_update = state.last_update.as_u64();
         let players_turn = state.round.players_turn.clone();
         let current_player = players_turn.and_then(|id| state.players.get(&id)).cloned();
+        let ballot = state.ballot.clone();
         let ticker_expired = state.ticker.has_expired_items(now);
         let players = state.players.iter();
         let expired_emoji_players = players
@@ -48,7 +31,6 @@
             .map(|(id, _)| id.clone())
             .collect::<Vec<_>>();
         drop(state);
->>>>>>> 183e283c
 
         let now_ms: u64 = now.into();
         let idle_ms = match status {
@@ -373,11 +355,7 @@
         .players
         .get_mut(&small_blind_player)
         .expect("Small blind player not found");
-<<<<<<< HEAD
-    let small_blind_stake = small_blind_player.balance.min(state.small_blind);
-=======
     let small_blind_stake = small_blind_player.balance.min(state.config.small_blind());
->>>>>>> 183e283c
     small_blind_player.balance = small_blind_player.balance - small_blind_stake;
     small_blind_player.stake += small_blind_stake;
     state.round.pot += small_blind_stake;
@@ -396,11 +374,7 @@
         .get_mut(&big_blind_player)
         .expect("Big blind player not found");
 
-<<<<<<< HEAD
-    let big_blind_stake = big_blind_player.balance.min(state.small_blind * 2);
-=======
     let big_blind_stake = big_blind_player.balance.min(state.config.big_blind());
->>>>>>> 183e283c
 
     big_blind_player.balance = big_blind_player.balance - big_blind_stake;
     big_blind_player.stake += big_blind_stake;
@@ -515,11 +489,7 @@
         let is_big_blind_first_round =
             current_player_id == state.players.keys().nth(1).expect("No players left");
         let current_player_stake_is_call_amount =
-<<<<<<< HEAD
-            player_stake_in_round(state, current_player_id) == state.small_blind * 2;
-=======
             player_stake_in_round(state, current_player_id) == state.config.big_blind();
->>>>>>> 183e283c
         if is_big_blind_first_round && current_player_stake_is_call_amount {
             return None;
         }
@@ -1158,11 +1128,7 @@
         .map(|w| w[1].saturating_sub(w[0])) // TODO: fix 'attempt to subtract with overflow' error after approx 300 games
         .max()
         .unwrap_or(0)
-<<<<<<< HEAD
-        .max(state.small_blind * 2);
-=======
         .max(state.config.big_blind());
->>>>>>> 183e283c
 
     let min_raise_to = max_raise + largest_raise_diff;
     min_raise_to
