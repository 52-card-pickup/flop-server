use crate::{cards, models, state};

use tracing::info;

pub(crate) fn spawn_game_worker(state: state::SharedState) {
    async fn run_tasks(state: &state::SharedState) {
        let now = state::dt::Instant::default();

        let (last_update, current_player, status, ballot) = {
            let state = state.read().await;
            let last_update = state.last_update.as_u64();
            let players_turn = state.round.players_turn.clone();
            let current_player = players_turn.and_then(|id| state.players.get(&id)).cloned();
            let ballot = state.ballot.clone();

            (last_update, current_player, state.status, ballot)
        };

        let now_ms: u64 = now.into();
        let idle_ms = match status {
            state::GameStatus::Joining => Some(state::GAME_IDLE_TIMEOUT_SECONDS * 1000),
            state::GameStatus::Complete => Some(state::GAME_IDLE_TIMEOUT_SECONDS * 1000 * 4),
            state::GameStatus::Playing => None,
        };

        if idle_ms.map_or(false, |idle_ms| now_ms - last_update > idle_ms) {
            if let Ok("true") = std::env::var("KILL_ON_IDLE").as_deref() {
                info!("KILL_ON_IDLE is set, exiting...");
                // TODO: graceful shutdown
                std::process::exit(0);
            }

            let mut state = state.write().await;
            if !state.round.deck.is_fresh() || state.status == state::GameStatus::Complete {
                info!("Game idle timeout, resetting game");
                *state = state::State::default();
                state.last_update.set_now();
            }
        };

        let now_ms: u64 = now.into();
        if now_ms - last_update > state::GAME_IDLE_TIMEOUT_SECONDS * 1000 {
            info!("Game idle timeout, resetting game");
            let mut state = state.write().await;
            *state = state::State::default();
            return;
        }

        if let Some(player) = current_player {
            let expired = player.ttl.map(|ttl| ttl < now).unwrap_or(false);
            if expired {
                info!("Player {} turn expired", player.id);
                let mut state = state.write().await;

                fold_player(&mut state, &player.id).unwrap();

                // TODO: notify player, soft kick
                state.players.remove(&player.id);
                if state.players.len() < 2 {
                    info!("Not enough players, pausing game until more players join");
                    state.status = state::GameStatus::Joining;
                    state.round = state::Round::default();
                    for player in state.players.values_mut() {
                        player.ttl = None;
                    }
                }
                state.last_update.set_now();
            }
        }

        if ballot.is_some() {
            let mut state = state.write().await;
            if let Some(vote) = state.ballot.as_ref() {
                if vote.end_time.as_u64() < state::dt::Instant::default().as_u64() {
                    end_ballot(&mut state).unwrap();
                }
            }
        }
    }

    tokio::spawn(async move {
        loop {
            tokio::time::sleep(tokio::time::Duration::from_secs(1)).await;
            run_tasks(&state).await;
        }
    });
}

pub(crate) fn start_game(state: &mut state::State) -> Result<(), String> {
    if state.status == state::GameStatus::Playing {
        return Err("Game already started".to_string());
    }
    if state.players.len() < 2 {
        return Err("Not enough players".to_string());
    }

    state.round.cards_on_table.clear();
    state.round.pot = 0;
    reset_players(state);
    next_turn(state, None);
    if state.status == state::GameStatus::Complete {
        state.round.deck = cards::Deck::default();
    }

    state.status = state::GameStatus::Playing;

    Ok(())
}

pub(crate) fn add_new_player(
    state: &mut state::State,
    player_name: &str,
) -> Result<state::PlayerId, String> {
    if state.status == state::GameStatus::Playing {
        return Err("Game already started".to_string());
    }
    if state.players.len() >= state::MAX_PLAYERS {
        return Err("Room is full".to_string());
    }
    let player_id = state::PlayerId::default();
    let card_1 = state.round.deck.pop().unwrap();
    let card_2 = state.round.deck.pop().unwrap();
    let player = state::Player {
        name: player_name.to_owned(),
        id: player_id.clone(),
        balance: state::STARTING_BALANCE,
        stake: 0,
        folded: false,
        ttl: None,
        cards: (card_1, card_2),
    };
    state.players.insert(player_id.clone(), player);
    Ok(player_id)
}

pub(crate) fn accept_player_bet(
    state: &mut state::State,
    player_id: &state::PlayerId,
    action: state::BetAction,
) -> Result<(), String> {
    if state.status != state::GameStatus::Playing {
        return Err("Game not started".to_string());
    }
    if state.round.players_turn.as_ref() != Some(player_id) {
        return Err("Not your turn".to_string());
    }

    let action = validate_bet_action(state, player_id, &action)?;
    let player_stake_in_round = player_stake_in_round(state, player_id);
    let min_raise_to = min_raise_to(state);
    let call = call_amount(state).unwrap_or(0);

    let player = state
        .players
        .get_mut(&player_id)
        .ok_or("Player not found".to_string())?;

    let (new_balance, pot_addition) = match action {
        state::BetAction::Check => {
            let call = call - player_stake_in_round;
            if call > 0 {
                return Err("Cannot check, must call".to_string());
            }
            (player.balance, 0)
        }
        state::BetAction::Call => {
            let call = call - player_stake_in_round;
            let call = call.min(player.balance);
            state.round.calls.push((player_id.clone(), call));
            let new_balance = player
                .balance
                .checked_sub(call)
                .expect("Not enough balance to cover call amount");
            (new_balance, call)
        }
        state::BetAction::RaiseTo(raise_to) => {
            if raise_to < min_raise_to {
                return Err(format!("Raise must be at least {}", min_raise_to));
            }
            state.round.raises.push((player_id.clone(), raise_to));
            let pot_addition = raise_to - player_stake_in_round;
            let new_balance = player
                .balance
                .checked_sub(pot_addition)
                .ok_or("Not enough balance".to_string())?;
            (new_balance, pot_addition)
        }
    };

    player.balance = new_balance;
    player.stake += pot_addition;
    state.round.pot += pot_addition;

    next_turn(state, Some(player_id));

    if state.round.players_turn.is_none() {
        complete_round(state);
    }

    Ok(())
}

pub fn player_stake_in_round(state: &state::State, player_id: &state::PlayerId) -> u64 {
    // check if player was last to raise, if so, return raise amount
    if let Some((id, stake)) = state.round.raises.last() {
        if id == player_id {
            return *stake;
        }
    }

    let max_raise = state
        .round
        .raises
        .iter()
        .filter(|(id, _)| id == player_id)
        .map(|(_, stake)| *stake)
        .max()
        .unwrap_or(0);

    let sum_of_calls = state
        .round
        .calls
        .iter()
        .filter(|(id, _)| id == player_id)
        .map(|(_, stake)| *stake)
        .sum::<u64>();

    let player_stake_in_current_round = max_raise + sum_of_calls;
    player_stake_in_current_round
}

fn accept_blinds(
    state: &mut state::State,
    small_blind_player: state::PlayerId,
    big_blind_player: state::PlayerId,
) {
    let small_blind_player = state
        .players
        .get_mut(&small_blind_player)
        .expect("Small blind player not found");
    let small_blind_stake = small_blind_player.balance.min(state.small_blind);
    small_blind_player.balance = small_blind_player.balance - small_blind_stake;
    small_blind_player.stake += small_blind_stake;
    state.round.pot += small_blind_stake;

    state
        .round
        .raises
        .push((small_blind_player.id.clone(), small_blind_stake));

    let big_blind_player = state
        .players
        .get_mut(&big_blind_player)
        .expect("Big blind player not found");

    let big_blind_stake = big_blind_player.balance.min(state.small_blind * 2);

    big_blind_player.balance = big_blind_player.balance - big_blind_stake;
    big_blind_player.stake += big_blind_stake;
    state.round.pot += big_blind_stake;

    state
        .round
        .raises
        .push((big_blind_player.id.clone(), big_blind_stake));
}

fn reset_players(state: &mut state::State) {
    for player in state.players.values_mut() {
        player.stake = 0;
        player.folded = false;
    }
    state.round.players_turn = None;
}

fn next_turn(state: &mut state::State, current_player_id: Option<&state::PlayerId>) {
    let next_player_id = match current_player_id {
        Some(player_id) => get_next_players_turn(&state, player_id),
        None if state.players.len() < 2 => {
            info!("Not enough players, pausing game");
            state.round.players_turn = None;
            return;
        }
        None if state.round.cards_on_table.is_empty() => {
            let mut player_ids = state.players.keys().cloned().cycle();
            let small_blind_player = player_ids.next().unwrap();
            let big_blind_player = player_ids.next().unwrap();
            let next_player_id = player_ids.next();

            info!(
                "Accepting blinds from players {} (sm) and {} (lg)",
                small_blind_player, big_blind_player
            );
            accept_blinds(state, small_blind_player, big_blind_player);

            next_player_id
        }
        None => state
            .players
            .keys()
            .cloned()
            .filter(|id| !state.players.get(id).unwrap().folded)
            .next(),
    };

    match next_player_id
        .as_ref()
        .and_then(|id| state.players.get_mut(id))
    {
        Some(next_player) => {
            let mut expires = state::dt::Instant::default();
            expires.add_seconds(state::PLAYER_TURN_TIMEOUT_SECONDS);
            next_player.ttl = Some(expires);
        }
        None => {
            info!("Round complete, awaiting next round");
        }
    }

    state.round.players_turn = next_player_id;
}

fn get_next_players_turn(
    state: &state::State,
    current_player_id: &state::PlayerId,
) -> Option<state::PlayerId> {
    let call_amount = call_amount(state).unwrap_or(0);
    let first_round = state.round.cards_on_table.len() < 3;

    // if call amount > 0, check if all players have reached equal
    // stakes in the current round. If so, end round.
    if call_amount > 0 && (!first_round || state.round.raises.len() > 2) {
        let all_players_have_called = state
            .players
            .iter()
            .filter(|(_, player)| !player.folded)
            .all(|(_, player)| player_stake_in_round(state, &player.id) == call_amount);

        if all_players_have_called {
            return None;
        }
    }

    // if first round, check if player with big blind has checked on the big blind stake.
    if first_round {
        let is_big_blind_first_round = current_player_id == state.players.keys().nth(1).unwrap();
        let current_player_stake_is_call_amount =
            player_stake_in_round(state, current_player_id) == state.small_blind * 2;
        if is_big_blind_first_round && current_player_stake_is_call_amount {
            return None;
        }
    }

    let next_player = state
        .players
        .iter()
        .enumerate()
        .skip_while(|(_, (id, _))| id != current_player_id)
        .skip(1)
        .filter(|(_, (_, player))| !player.folded)
        .next()
        .map(|(_, (id, _))| id.clone());

    next_player.or_else(|| {
        state
            .players
            .iter()
            .filter(|(_, player)| !player.folded)
            .next()
            .filter(|(_, player)| player_stake_in_round(state, &player.id) != call_amount)
            .map(|(id, _)| id.clone())
    })
}

fn validate_bet_action(
    state: &state::State,
    player_id: &state::PlayerId,
    action: &state::BetAction,
) -> Result<state::BetAction, String> {
    let last_raise = state.round.raises.last().map(|(_, s)| *s).unwrap_or(0);
    let player_stake_in_round = player_stake_in_round(state, player_id);
    let stake = match action {
        state::BetAction::Check
            if !state.round.raises.is_empty() && player_stake_in_round != last_raise =>
        {
            return Err("Cannot check after a raise".to_string());
        }
        state::BetAction::RaiseTo(raise_to) if *raise_to == 0 => {
            return Err("Stake cannot be 0 for raise".to_string())
        }
        state::BetAction::Check => state::BetAction::Check,
        state::BetAction::RaiseTo(raise_to) => {
            let call_amount = call_amount(state).unwrap_or(0);
            let min_raise_to = min_raise_to(state);
            let min_raise = call_amount.max(min_raise_to);
            if *raise_to < min_raise {
                return Err(format!("Raise must be at least {}", min_raise));
            }
            state::BetAction::RaiseTo(*raise_to)
        }
        state::BetAction::Call => {
            let call = call_amount(state).ok_or("No bets to call".to_string())?;
            if player_stake_in_round >= call {
                return Err("Cannot call, already called".to_string());
            }
            state::BetAction::Call
        }
    };
    Ok(stake)
}

fn complete_round(state: &mut state::State) {
    match state.round.cards_on_table.len() {
        0 => {
            place_cards_on_table(state, 3);
            next_turn(state, None);
            state.round.raises.clear();
            state.round.calls.clear();
        }
        3 | 4 => {
            place_cards_on_table(state, 1);
            next_turn(state, None);
            state.round.raises.clear();
            state.round.calls.clear();
        }
        5 => {
            payout_game_winners(state);
            reset_players(state);
            rotate_dealer(state);
            consume_action_queue(state);
            state.status = state::GameStatus::Complete;
            state.round.raises.clear();
            state.round.calls.clear();
        }
        _ => unreachable!(),
    }
}

fn place_cards_on_table(state: &mut state::State, count: usize) {
    for _ in 0..count {
        let next_card = state.round.deck.pop().unwrap();
        state.round.cards_on_table.push(next_card);
    }
}

fn rotate_dealer(state: &mut state::State) {
    if let Some(old_dealer) = state.players.pop_first() {
        state.players.insert(old_dealer.0, old_dealer.1);
    }
}

fn payout_game_winners(state: &mut state::State) {
    let round = &mut state.round;

    #[derive(Clone, PartialEq, PartialOrd)]
    struct PlayerStake {
        id: state::PlayerId,
        stake: u64,
    }

    let mut stakes: Vec<_> = state
        .players
        .values()
        .filter(|p| !p.folded)
        .map(|p| PlayerStake {
            id: p.id.clone(),
            stake: p.stake,
        })
        .collect();
    stakes.sort_by_key(|s| s.stake);

    let mut deduped_stakes = stakes.iter().map(|s| s.stake).collect::<Vec<_>>();
    deduped_stakes.dedup();

    match stakes.len() {
        1 => {
            let winner = stakes.first().unwrap();
            let player = state.players.get_mut(&winner.id).unwrap();
            player.balance += round.pot;
            info!(
                "Player {} is the only player left, whole pot is won, pot: {}",
                player.id, round.pot
            );
            return;
        }
        0 => {
            info!("No players left, pot is lost");
            return;
        }
        _ => {}
    }

    let mut pots = vec![];

    deduped_stakes.insert(0, 0);
    for stake in deduped_stakes.windows(2) {
        let (rel_stake, abs_stake) = (stake[1] - stake[0], stake[1]);

        let winnable_players: Vec<_> = stakes
            .iter()
            .filter(|s| s.stake >= abs_stake)
            .map(|s| s.id.clone())
            .collect();

        let pot = winnable_players.len() as u64 * rel_stake;
        pots.push((pot, winnable_players));
    }

    // TODO: TEST! the stake values players that folded should still be included in the winnable pot
    for (_, player) in state.players.iter().filter(|(_, p)| p.folded) {
        let mut pot = pots
            .iter_mut()
            .skip_while(|(pot, players)| (*pot / players.len() as u64) < player.stake);

        if let Some((pot, _)) = pot.next() {
            info!(
                "Player {} folded, adding {} stake to pot of {}",
                player.id, player.stake, pot
            );
            *pot += player.stake;
        }
    }

    let mut scores: Vec<_> = state
        .players
        .values_mut()
        .map(|p| {
            let score = cards::Card::evaluate_hand(&p.cards, &round.cards_on_table);
            (p, score)
        })
        .collect();

    for (player, score) in &scores {
        info!(
            "Player {} has score {} (cards {:?})",
            player.id,
            score.strength(),
            score.cards()
        );
    }

    for (pot, players) in &pots {
        let winning_hand = scores
            .iter()
            .filter(|(player, _)| players.contains(&player.id))
            .map(|(_, score)| score.clone())
            .max()
            .unwrap();

        let mut winning_players: Vec<_> = scores
            .iter_mut()
            .filter(|(player, score)| score == &winning_hand && players.contains(&player.id))
            .map(|(player, _)| &mut **player)
            .collect();

        let winners_count = winning_players.len() as u64;
        let payout = pot / winners_count;
        for winner in winning_players.iter_mut() {
            winner.balance += payout;
        }

        let winners = winning_players
            .iter()
            .map(|p| p.id.clone().to_string())
            .collect::<Vec<_>>();

        info!(
            "Paid out pot to winners. Pot: {}, Winner(s): {}",
            pot,
            winners.join(", "),
        );
    }

    let pot_splits = pots.len().saturating_sub(1);
    let best_hand = scores.iter().map(|(_, score)| score.clone()).max().unwrap();
    info!(
        "Game complete, pot: {} ({} splits) (rank {:?}) cards: {:?}",
        round.pot,
        pot_splits,
        best_hand.strength(),
        best_hand.cards()
    );

    round.pot = 0;
}

pub(crate) fn cards_on_table(state: &state::State) -> Vec<(cards::CardSuite, cards::CardValue)> {
    let cards = state
        .round
        .cards_on_table
        .iter()
        .map(|c| (c.suite.clone(), c.value.clone()))
        .collect();
    cards
}

pub(crate) fn cards_in_hand(
    state: &state::State,
    player_id: &state::PlayerId,
) -> (
    (cards::CardSuite, cards::CardValue),
    (cards::CardSuite, cards::CardValue),
) {
    let player = state.players.get(player_id).unwrap();
    let cards = player.cards.clone();
    let cards = (
        (cards.0.suite.clone(), cards.0.value.clone()),
        (cards.1.suite.clone(), cards.1.value.clone()),
    );
    cards
}

pub(crate) fn game_phase(state: &state::State) -> models::GamePhase {
    match state.status {
        state::GameStatus::Joining => models::GamePhase::Waiting,
        state::GameStatus::Playing => models::GamePhase::Playing,
        state::GameStatus::Complete => models::GamePhase::Complete,
    }
}

pub(crate) fn completed_game(state: &state::State) -> Option<models::CompletedGame> {
    if state.status != state::GameStatus::Complete {
        return None;
    }
    let (winner, winning_hand) = state
        .players
        .values()
        .map(|p| {
            (
                p,
                cards::Card::evaluate_hand(&p.cards, &state.round.cards_on_table),
            )
        })
        .max_by_key(|(_, score)| score.clone())?;

    let winner_idx = state
        .players
        .keys()
        .position(|id| id == &winner.id)
        .unwrap();

    let player_cards = state
        .players
        .values()
        .map(|p| {
            (
                (p.cards.0.suite.clone(), p.cards.0.value.clone()),
                (p.cards.1.suite.clone(), p.cards.1.value.clone()),
            )
        })
        .collect();

    Some(models::CompletedGame {
        winner_idx,
        winning_hand: winning_hand.strength().to_string(),
        player_cards,
    })
}

pub(crate) fn room_players(state: &state::State) -> Vec<models::GameClientPlayer> {
    let players = state
        .players
        .iter()
        .map(|(_, p)| models::GameClientPlayer {
            name: p.name.clone(),
            balance: p.balance,
            folded: p.folded,
            turn_expires_dt: p.ttl.map(|dt| dt.into()),
        })
        .collect();
    players
}

pub(crate) fn fold_player(
    state: &mut state::State,
    player_id: &state::PlayerId,
) -> Result<(), String> {
    if state.round.players_turn.as_ref() != Some(player_id) {
        return Err("Not your turn".to_string());
    }
    let player = state
        .players
        .get_mut(&player_id)
        .ok_or("Player not found".to_string())?;

    player.folded = true;

    let mut remaining_players: Vec<_> = state.players.values_mut().filter(|p| !p.folded).collect();
    match remaining_players.as_mut_slice() {
        [only_player_left] => {
            info!(
                "All players but one have folded, paying out pot to {} and completing game",
                only_player_left.id
            );
            only_player_left.balance += state.round.pot;
            state.round.pot = 0;

            reset_players(state);
            rotate_dealer(state);
            consume_action_queue(state);
            state.status = state::GameStatus::Complete;
            state.round.raises.clear();
            state.round.calls.clear();
            return Ok(());
        }
        _ => {}
    }

    next_turn(state, Some(player_id));

    if state.round.players_turn.is_none() {
        complete_round(state);
    }

    Ok(())
}

pub(crate) fn reset_ttl(state: &mut state::State, id: &state::PlayerId) -> Result<(), String> {
    let now = state::dt::Instant::default();
    match state.players.get_mut(id) {
        Some(player) => match player.ttl {
            Some(ttl) if ttl < now => Err("Player's turn has expired".to_string()),
            _ => {
                player.ttl = None;
                Ok(())
            }
        },
        None => Err("Player not found".to_string()),
    }
}

pub(crate) fn call_amount(state: &state::State) -> Option<u64> {
    state.round.raises.last().map(|(_, last_stake)| *last_stake)
}

pub(crate) fn min_raise_to(state: &state::State) -> u64 {
    let raises: Vec<_> = [0_u64]
        .into_iter()
        .chain(state.round.raises.iter().map(|(_, s)| *s))
        .collect();

    let max_raise = raises.iter().max().unwrap_or(&0);

    let largest_raise_diff = raises
        .windows(2)
        .map(|w| w[1] - w[0])
        .max()
        .unwrap_or(0)
        .max(state.small_blind * 2);

    let min_raise_to = max_raise + largest_raise_diff;
    min_raise_to
}

pub(crate) fn turn_expires_dt(state: &state::State, player_id: &state::PlayerId) -> Option<u64> {
    state
        .players
        .get(player_id)
        .and_then(|p| p.ttl.map(|dt| dt.into()))
}

pub(crate) fn player_start_ballot(
    state: &mut state::State,
    action: state::ballot::BallotAction,
) -> Result<(), String> {
    if state.ballot.is_some() {
        return Err("Vote already in progress".to_string());
    }

    let mut vote = state::ballot::Ballot::default();
    vote.action = action;
    vote.end_time.add_seconds(60);
    state.ballot = Some(vote);

    Ok(())
}

pub(crate) fn player_cast_vote_in_ballot(
    state: &mut state::State,
    player_id: &state::PlayerId,
    vote: bool,
) -> Result<(), String> {
    let voted = vote;

    let vote = match &mut state.ballot {
        Some(vote) => vote,
        None => return Err("No vote in progress".to_string()),
    };

    if vote.end_time.as_u64() < state.last_update.as_u64() {
        return Err("Vote has expired".to_string());
    }

    let player_ids_in_cast_votes = vote.votes.iter().map(|(id, _)| id).collect::<Vec<_>>();
    let has_player_already_voted = player_ids_in_cast_votes.contains(&player_id);

    if has_player_already_voted {
        return Err("Player has already voted".to_string());
    }

    vote.votes.push((player_id.clone(), voted));
    if vote.votes.len() == state.players.len() {
        end_ballot(state)?;
    }
    Ok(())
}

pub(crate) fn end_ballot(state: &mut state::State) -> Result<(), String> {
    info!("Ending ballot");

    let vote = match &state.ballot {
        Some(vote) => vote,
        None => return Err("No vote in progress".to_string()),
    };

    if (vote.votes.len() as f64) / (state.players.len() as f64) < 0.5 {
        return Err("Not enough players voted".to_string());
    }

    let votes_for = vote.votes.iter().filter(|(_, vote)| *vote).count();
    let votes_against = vote.votes.iter().filter(|(_, vote)| !*vote).count();

    let majority_voted_for = votes_for > votes_against;

    match &vote.action {
        state::ballot::BallotAction::KickPlayer(player_id) => {
            if majority_voted_for {
                info!("Majority voted to kick player {}", player_id);
                state
                    .action_queue
                    .push(state::ballot::BallotAction::KickPlayer(player_id.clone()));
            }
        }
        state::ballot::BallotAction::DoubleBlinds => {
            if majority_voted_for {
                state
                    .action_queue
                    .push(state::ballot::BallotAction::DoubleBlinds);
            }
        }
    }

    state.ballot = None;

    Ok(())
}

fn double_blinds(state: &mut state::State) {
    state.small_blind *= 2;
}

pub(crate) fn ballot_details(
    state: &state::State,
    player: &state::Player,
) -> Option<models::BallotDetails> {
    let player_has_voted = state
        .ballot
        .as_ref()
        .map(|vote| vote.votes.iter().any(|(id, _)| id == &player.id))
        .unwrap_or(false);

    if player_has_voted {
        return None;
    }

    if let Some(vote) = &state.ballot {
        if vote.end_time.as_u64() < state::dt::Instant::default().as_u64() {
            return None;
        }
    }

    match &state.ballot {
        Some(vote) => match &vote.action {
            state::ballot::BallotAction::KickPlayer(player_id) => {
                if player.id == *player_id {
                    return None;
                }
                let player_to_kick = state.players.get(player_id).unwrap();
                let ballot_details = models::BallotDetails {
                    action: models::BallotAction::KickPlayer(player_to_kick.name.clone()),
                    expires_dt: vote.end_time.as_u64(),
                };
                return Some(ballot_details);
            }
            state::ballot::BallotAction::DoubleBlinds => {
                let ballot_details = models::BallotDetails {
                    action: models::BallotAction::DoubleBlinds,
                    expires_dt: vote.end_time.as_u64(),
                };
                return Some(ballot_details);
            }
        },
        None => None,
    }
}

pub(crate) fn start_vote_options(
    state: &state::State,
    player: &state::Player,
) -> Option<models::StartBallotChoices> {
    if state.ballot.is_some() {
        return None;
    }

    let mut kick_player_options = state
        .players
        .iter()
        .filter(|(id, _)| *id != player.id)
        .map(|player| models::KickPlayerOption {
            name: player.1.name.clone(),
            id: player.1.id.clone().to_string(),
        })
        .collect::<Vec<_>>();

    if state.players.len() <= 2 {
        kick_player_options.clear();
    }

    let are_blinds_less_than_half_of_max_player_balance =
        state.small_blind * 2 < state.players.values().map(|p| p.balance).max().unwrap() / 2;

    let start_vote_options = models::StartBallotChoices {
        kick_player: kick_player_options,
        double_blinds: are_blinds_less_than_half_of_max_player_balance,
    };

    Some(start_vote_options)
}

fn consume_action_queue(state: &mut state::State) {
    while let Some(action) = state.action_queue.pop() {
        match action {
            state::ballot::BallotAction::KickPlayer(player_id) => {
                info!("Kicking player {}", player_id);
                state.players.remove(&player_id);
                if state.players.len() < 2 {
                    info!("Not enough players, pausing game until more players join");
                    state.status = state::GameStatus::Joining;
                    state.round = state::Round::default();
                    for player in state.players.values_mut() {
                        player.ttl = None;
                    }
                }
            }
            state::ballot::BallotAction::DoubleBlinds => {
                info!("Doubling blinds to {}", state.small_blind * 2);
                double_blinds(state);
            }
        }
    }
}

#[cfg(test)]
mod tests {
    use super::*;
    use crate::{game::tests::fixtures::GameFixture, state::STARTING_BALANCE};
    use state::ballot::BallotAction as B;
    use state::BetAction as P;

    #[test]
    fn two_player_game_deals_correct_cards_to_table() {
        let (state, _) = fixtures::start_two_player_game(GameFixture::Round1);
        assert_eq!(cards_on_table(&state).len(), 0);

        let (state, _) = fixtures::start_two_player_game(GameFixture::Round2);
        assert_eq!(cards_on_table(&state).len(), 3);

        let (state, _) = fixtures::start_two_player_game(GameFixture::Round3);
        assert_eq!(cards_on_table(&state).len(), 4);

        let (state, _) = fixtures::start_two_player_game(GameFixture::Round4);
        assert_eq!(cards_on_table(&state).len(), 5);
    }

    #[test]
    fn game_pays_outright_winner_from_pot() {
        let mut state = state::State::default();
        let state = &mut state;
        state.round.deck = cards::Deck::ordered();

        let player_1 = add_new_player(state, "player_1").unwrap();
        let player_2 = add_new_player(state, "player_2").unwrap();
        let player_3 = add_new_player(state, "player_3").unwrap();
        let player_4 = add_new_player(state, "player_4").unwrap();
        let player_5 = add_new_player(state, "player_5").unwrap();

        assert_eq!(state.players.len(), 5);
        assert_eq!(state.status, state::GameStatus::Joining);
        let starting_balance = state.players.iter().map(|(_, p)| p.balance).next().unwrap();
        assert_eq!(starting_balance, state::STARTING_BALANCE);

        start_game(state).unwrap();

        assert_eq!(cards_on_table(state).len(), 0);

        accept_player_bet(state, &player_3, P::Call).expect("R1-P3");
        accept_player_bet(state, &player_4, P::Call).expect("R1-P4");
        accept_player_bet(state, &player_5, P::Call).expect("R1-P5");
        accept_player_bet(state, &player_1, P::Call).expect("R1-P1");
        accept_player_bet(state, &player_2, P::Check).expect("R1-P2");
        assert_eq!(state.round.pot, 100);
        assert_eq!(cards_on_table(state).len(), 3);

        accept_player_bet(state, &player_1, P::RaiseTo(500)).expect("R2-P1");
        assert_eq!(state.round.pot, 600);
        accept_player_bet(state, &player_2, P::Call).expect("R2-P2");
        assert_eq!(state.round.pot, 1100);
        accept_player_bet(state, &player_3, P::Call).expect("R2-P3");
        assert_eq!(state.round.pot, 1600);
        fold_player(state, &player_4).expect("R2-P4");
        fold_player(state, &player_5).expect("R2-P4");

        assert_eq!(cards_on_table(state).len(), 4);

        accept_player_bet(state, &player_1, P::Check).unwrap();
        accept_player_bet(state, &player_2, P::Check).unwrap();
        accept_player_bet(state, &player_3, P::Check).unwrap();

        let pot_before_payout = state.round.pot;
        let winner_balance_before_payout = state.players.get(&player_1).unwrap().balance;

        assert_eq!(pot_before_payout, (state.small_blind * 2 * 5) + (500 * 3));
        assert_eq!(cards_on_table(state).len(), 5);

        accept_player_bet(state, &player_1, P::Check).unwrap();
        accept_player_bet(state, &player_2, P::Check).unwrap();
        accept_player_bet(state, &player_3, P::Check).unwrap();

        assert_eq!(cards_on_table(state).len(), 5);
        assert_eq!(state.status, state::GameStatus::Complete);
        assert_eq!(state.round.pot, 0);

        // wins remaining 4 players blinds and remaining 2 players 500 bets
        let winner = state.players.get(&player_1).unwrap();
        let expected_balance = STARTING_BALANCE + state.small_blind * 2 * 4 + 500 * 2;
        assert_eq!(
            winner_balance_before_payout + pot_before_payout,
            expected_balance
        );
        assert_eq!(winner.balance, expected_balance);
    }

    #[test]
    fn two_player_game_pays_out_to_winner_after_others_fold_in_two_rounds() {
        let (mut state, (player_1, player_2)) =
            fixtures::start_two_player_game(GameFixture::Round1);

        assert_eq!(cards_on_table(&state).len(), 0);

        fold_player(&mut state, &player_1).expect("R2-P1");
        assert_eq!(cards_on_table(&state).len(), 0);
        info!(
            "Player 2 stakes: {}",
            state.players.get(&player_2).unwrap().stake
        );
        assert_eq!(state.status, state::GameStatus::Complete);
        assert_eq!(state.round.pot, 0);

        let winner = state.players.get(&player_2).unwrap();
        assert_eq!(winner.balance, STARTING_BALANCE + state.small_blind);

        start_game(&mut state).unwrap();
        assert_eq!(cards_on_table(&state).len(), 0);

        let player_2_data = state.players.get(&player_2).unwrap();
        assert_eq!(player_2_data.stake, state.small_blind);

        fold_player(&mut state, &player_2).expect("R2-P2");

        assert_eq!(cards_on_table(&state).len(), 0);
        assert_eq!(state.status, state::GameStatus::Complete);

        let winner = state.players.get(&player_1).unwrap();
        assert_eq!(winner.balance, STARTING_BALANCE);
    }

    #[test]
    fn two_player_game_fold_on_small_blind() {
        let (mut state, (player_1, player_2)) =
            fixtures::start_two_player_game(GameFixture::Round1);
        assert_eq!(cards_on_table(&state).len(), 0);
        assert_eq!(state.round.pot, 30);

        fold_player(&mut state, &player_1).expect("R2-P1");
        assert_eq!(state.status, state::GameStatus::Complete);
        assert_eq!(state.round.pot, 0);

        let winner = state.players.get(&player_2).unwrap();
        assert_eq!(winner.balance, STARTING_BALANCE + state.small_blind);
    }

    #[test]
    fn two_player_game_fold_on_big_blind() {
        let (mut state, (player_1, player_2)) =
            fixtures::start_two_player_game(GameFixture::Round1);
        assert_eq!(cards_on_table(&state).len(), 0);
        assert_eq!(state.round.pot, 30);

        accept_player_bet(&mut state, &player_1, P::Call).unwrap();
        fold_player(&mut state, &player_2).expect("R2-P2");
        assert_eq!(state.status, state::GameStatus::Complete);
        assert_eq!(state.round.pot, 0);

        let winner = state.players.get(&player_1).unwrap();
        assert_eq!(winner.balance, STARTING_BALANCE + state.small_blind * 2);
    }

    #[test]
    fn two_player_game_fold_on_raise() {
        let (mut state, (player_1, player_2)) =
            fixtures::start_two_player_game(GameFixture::Round1);
        assert_eq!(cards_on_table(&state).len(), 0);
        assert_eq!(state.round.pot, 30);

        fold_player(&mut state, &player_1).expect("R2-P1");
        assert_eq!(state.status, state::GameStatus::Complete);
        assert_eq!(state.round.pot, 0);

        let winner = state.players.get(&player_2).unwrap();
        assert_eq!(winner.balance, STARTING_BALANCE + state.small_blind);
    }

    #[test]
    fn two_player_game_reraising_minimum_works() {
        let (mut state, (player_1, player_2)) =
            fixtures::start_two_player_game(GameFixture::Round4);
        let big_blind = state.small_blind * 2;
        assert_eq!(state.round.pot, 40);
        accept_player_bet(&mut state, &player_1, P::RaiseTo(big_blind)).unwrap();
        assert_eq!(state.status, state::GameStatus::Playing);
        assert_eq!(state.round.pot, 60);
        assert_eq!(
            state.players.get(&player_1).unwrap().stake,
            state.small_blind * 2 * 2
        );
        assert_eq!(
            state.players.get(&player_2).unwrap().stake,
            state.small_blind * 2
        );

        accept_player_bet(&mut state, &player_2, P::RaiseTo(big_blind * 2)).unwrap();
        assert_eq!(state.round.pot, 100);
        assert_eq!(
            state.players.get(&player_1).unwrap().stake,
            state.small_blind * 2 * 2
        );
        assert_eq!(
            state.players.get(&player_2).unwrap().stake,
            state.small_blind * 2 * 3
        );

        accept_player_bet(&mut state, &player_1, P::RaiseTo(big_blind * 3)).unwrap();
        assert_eq!(
            state.players.get(&player_1).unwrap().stake,
            state.small_blind * 2 * 4
        );
        assert_eq!(
            state.players.get(&player_2).unwrap().stake,
            state.small_blind * 2 * 3
        );

        assert_eq!(state.status, state::GameStatus::Playing);

        assert_eq!(state.round.pot, 140);

        accept_player_bet(&mut state, &player_2, P::Call).unwrap();
        assert_eq!(state.status, state::GameStatus::Complete);
    }

    #[test]
    fn three_player_game_fold_on_small_blind() {
        let (mut state, (player_1, player_2, player_3)) = fixtures::start_three_player_game();
        assert_eq!(cards_on_table(&state).len(), 0);
        assert_eq!(state.round.pot, 30);

        fold_player(&mut state, &player_3).expect("R2-P3");
        fold_player(&mut state, &player_1).expect("R2-P1");
        assert_eq!(state.status, state::GameStatus::Complete);

        let winner = state.players.get(&player_2).unwrap();
        assert_eq!(winner.balance, STARTING_BALANCE + state.small_blind);
    }

    #[test]
    fn three_player_game_check_until_river_then_raise_on_last_player() {
        let (mut state, (player_1, player_2, player_3)) = fixtures::start_three_player_game();
        assert_eq!(cards_on_table(&state).len(), 0);
        assert_eq!(state.round.pot, 30);

        accept_player_bet(&mut state, &player_3, P::Call).unwrap();
        accept_player_bet(&mut state, &player_1, P::Call).unwrap();
        accept_player_bet(&mut state, &player_2, P::Check).unwrap();

        assert_eq!(cards_on_table(&state).len(), 3);
        assert_eq!(state.round.pot, 60);

        accept_player_bet(&mut state, &player_1, P::Check).unwrap();
        accept_player_bet(&mut state, &player_2, P::Check).unwrap();
        accept_player_bet(&mut state, &player_3, P::Check).unwrap();

        assert_eq!(cards_on_table(&state).len(), 4);
        assert_eq!(state.round.pot, 60);

        accept_player_bet(&mut state, &player_1, P::Check).unwrap();
        accept_player_bet(&mut state, &player_2, P::Check).unwrap();
        accept_player_bet(&mut state, &player_3, P::Check).unwrap();

        assert_eq!(cards_on_table(&state).len(), 5);
        assert_eq!(state.round.pot, 60);

        accept_player_bet(&mut state, &player_1, P::RaiseTo(100)).unwrap();
        assert_eq!(player_stake_in_round(&state, &player_1), 100);

        accept_player_bet(&mut state, &player_2, P::Call).unwrap();
        assert_eq!(player_stake_in_round(&state, &player_2), 100);

        accept_player_bet(&mut state, &player_3, P::RaiseTo(200)).unwrap();
        assert_eq!(player_stake_in_round(&state, &player_3), 200);
        accept_player_bet(&mut state, &player_1, P::Call).unwrap();
        assert_eq!(player_stake_in_round(&state, &player_1), 200);

        accept_player_bet(&mut state, &player_2, P::Call).unwrap();
        assert_eq!(state.status, state::GameStatus::Complete);
    }

    #[test]
    fn two_player_game_ends_in_big_win_next_game_accepts_call_to_all_in() {
        let (mut state, (player_1, player_2)) =
            fixtures::start_two_player_game(GameFixture::Round4);

        assert_eq!(cards_on_table(&state).len(), 5);

        // game 1, round 4
        accept_player_bet(&mut state, &player_1, P::RaiseTo(500)).unwrap();
        accept_player_bet(&mut state, &player_2, P::Call).unwrap();
        assert_eq!(state.status, state::GameStatus::Complete);

        let player_1_balance = {
            let loser = state.players.get(&player_1).unwrap();
            let winner = state.players.get(&player_2).unwrap();
            assert!(winner.balance > loser.balance);
            loser.balance
        };

        // game 2, round 1
        start_game(&mut state).unwrap();
        accept_player_bet(&mut state, &player_2, P::RaiseTo(player_1_balance)).unwrap();
        accept_player_bet(&mut state, &player_1, P::Call).unwrap();
    }

    #[test]
    fn two_player_game_ends_in_big_win_next_game_accepts_call_to_above_all_in() {
        let (mut state, (player_1, player_2)) =
            fixtures::start_two_player_game(GameFixture::Round4);

        assert_eq!(cards_on_table(&state).len(), 5);

        // game 1, round 4
        accept_player_bet(&mut state, &player_1, P::RaiseTo(500)).unwrap();
        accept_player_bet(&mut state, &player_2, P::Call).unwrap();
        assert_eq!(state.status, state::GameStatus::Complete);

        let player_1_balance = {
            let loser = state.players.get(&player_1).unwrap();
            let winner = state.players.get(&player_2).unwrap();
            assert!(winner.balance > loser.balance);
            loser.balance
        };

        // game 2, round 1
        start_game(&mut state).unwrap();
        fixtures::deal_biased_deck(&mut state, &player_1, &player_2, true);
        assert_eq!(state.status, state::GameStatus::Playing);

        accept_player_bet(&mut state, &player_2, P::RaiseTo(player_1_balance + 100)).unwrap();
        accept_player_bet(&mut state, &player_1, P::Call).unwrap();
        assert_eq!(cards_on_table(&state).len(), 3);

        // game 2, round 2
        accept_player_bet(&mut state, &player_2, P::Check).unwrap();
        accept_player_bet(&mut state, &player_1, P::Check).unwrap();
        assert_eq!(cards_on_table(&state).len(), 4);

        // game 2, round 3
        accept_player_bet(&mut state, &player_2, P::Check).unwrap();
        accept_player_bet(&mut state, &player_1, P::Check).unwrap();
        assert_eq!(cards_on_table(&state).len(), 5);

        // game 2, round 4
        accept_player_bet(&mut state, &player_2, P::Check).unwrap();
        accept_player_bet(&mut state, &player_1, P::Check).unwrap();
        assert_eq!(state.status, state::GameStatus::Complete);

        let loser = state.players.get(&player_1).unwrap();
        let winner = state.players.get(&player_2).unwrap();
        assert!(winner.balance > loser.balance);
        assert_eq!(loser.balance, 0);
    }

    #[test]
    fn two_player_game_raising_round_one() {
        let (mut state, (player_1, player_2)) =
            fixtures::start_two_player_game(GameFixture::Round1);
        let big_blind = state.small_blind * 2;

        assert_eq!(cards_on_table(&state).len(), 0);

        accept_player_bet(&mut state, &player_1, P::RaiseTo(big_blind * 2)).unwrap();

        accept_player_bet(&mut state, &player_2, P::RaiseTo(big_blind * 3)).unwrap();
        accept_player_bet(&mut state, &player_1, P::Call).unwrap();

        assert_eq!(cards_on_table(&state).len(), 3);
    }

    #[test]
    fn two_player_game_raising_with_intermittent_calls_checking_balances() {
        let (mut state, (player_1, player_2)) =
            fixtures::start_two_player_game(GameFixture::Round1);
        let big_blind = state.small_blind * 2;

        assert_eq!(cards_on_table(&state).len(), 0);
        assert_eq!(
            state.players.get(&player_1).unwrap().balance,
            STARTING_BALANCE - state.small_blind
        );
        assert_eq!(
            state.players.get(&player_2).unwrap().balance,
            STARTING_BALANCE - state.small_blind * 2
        );

        accept_player_bet(&mut state, &player_1, P::Call).unwrap();
        assert_eq!(
            state.players.get(&player_1).unwrap().balance,
            STARTING_BALANCE - state.small_blind * 2
        );
        accept_player_bet(&mut state, &player_2, P::RaiseTo(big_blind * 2)).unwrap();
        assert_eq!(
            state.players.get(&player_2).unwrap().balance,
            STARTING_BALANCE - 40
        );
    }

    #[test]
<<<<<<< HEAD
    fn two_player_vote_to_double_blinds() {
        let (mut state, (player_1, player_2)) =
            fixtures::start_two_player_game(GameFixture::Round1);
        assert_eq!(state.players.get(&player_1).unwrap().stake, 10);
        assert_eq!(state.players.get(&player_2).unwrap().stake, 20);

        player_start_ballot(&mut state, B::DoubleBlinds).unwrap();
        player_cast_vote_in_ballot(&mut state, &player_1, true).unwrap();
        assert_eq!(state.small_blind, 10);
        assert_eq!(state.small_blind * 2, 20);
        player_cast_vote_in_ballot(&mut state, &player_2, true).unwrap();
        consume_action_queue(&mut state);
        assert_eq!(state.small_blind, 20);
        assert_eq!(state.small_blind * 2, 40);

        player_start_ballot(&mut state, B::DoubleBlinds).unwrap();
        player_cast_vote_in_ballot(&mut state, &player_1, true).unwrap();
        player_cast_vote_in_ballot(&mut state, &player_2, false).unwrap();
        assert_eq!(state.small_blind, 20);
        assert_eq!(state.small_blind * 2, 40);

        player_start_ballot(&mut state, B::DoubleBlinds).unwrap();
        player_cast_vote_in_ballot(&mut state, &player_1, false).unwrap();
        player_cast_vote_in_ballot(&mut state, &player_2, false).unwrap();
        assert_eq!(state.small_blind, 20);
        assert_eq!(state.small_blind * 2, 40);

        fold_player(&mut state, &player_1).unwrap();

        start_game(&mut state).unwrap();
        assert_eq!(state.players.get(&player_1).unwrap().stake, 40);
        assert_eq!(state.players.get(&player_2).unwrap().stake, 20);
    }

    #[test]
    fn three_player_vote_to_double_blinds() {
        let (mut state, (player_1, player_2, player_3)) = fixtures::start_three_player_game();
        assert_eq!(state.players.get(&player_1).unwrap().stake, 10);
        assert_eq!(state.players.get(&player_2).unwrap().stake, 20);
        assert_eq!(state.players.get(&player_3).unwrap().stake, 0);

        player_start_ballot(&mut state, B::DoubleBlinds).unwrap();
        player_cast_vote_in_ballot(&mut state, &player_1, true).unwrap();
        player_cast_vote_in_ballot(&mut state, &player_2, true).unwrap();
        player_cast_vote_in_ballot(&mut state, &player_3, true).unwrap();
        consume_action_queue(&mut state);
        assert_eq!(state.small_blind, 20);
        assert_eq!(state.small_blind * 2, 40);

        player_start_ballot(&mut state, B::DoubleBlinds).unwrap();
        player_cast_vote_in_ballot(&mut state, &player_1, true).unwrap();
        player_cast_vote_in_ballot(&mut state, &player_2, false).unwrap();
        player_cast_vote_in_ballot(&mut state, &player_3, true).unwrap();
        consume_action_queue(&mut state);
        assert_eq!(state.small_blind, 40);
        assert_eq!(state.small_blind * 2, 80);

        player_start_ballot(&mut state, B::DoubleBlinds).unwrap();
        player_cast_vote_in_ballot(&mut state, &player_1, false).unwrap();
        player_cast_vote_in_ballot(&mut state, &player_2, false).unwrap();
        player_cast_vote_in_ballot(&mut state, &player_3, true).unwrap();
        consume_action_queue(&mut state);
        assert_eq!(state.small_blind, 40);
        assert_eq!(state.small_blind * 2, 80);

        fold_player(&mut state, &player_3).unwrap();
        fold_player(&mut state, &player_1).unwrap();

        start_game(&mut state).unwrap();
        assert_eq!(state.players.get(&player_1).unwrap().stake, 0);
        assert_eq!(state.players.get(&player_2).unwrap().stake, 40);
        assert_eq!(state.players.get(&player_3).unwrap().stake, 80);
    }

    #[test]
    fn two_player_prevent_vote_if_already_in_progress() {
        let (mut state, (_player_1, _player_2)) =
            fixtures::start_two_player_game(GameFixture::Round1);
        player_start_ballot(&mut state, B::DoubleBlinds).unwrap();
        assert_eq!(
            player_start_ballot(&mut state, B::DoubleBlinds),
            Err("Vote already in progress".to_string())
        );
    }

    #[test]
    fn two_player_prevent_vote_if_vote_expired() {
        let (mut state, (player_1, _player_2)) =
            fixtures::start_two_player_game(GameFixture::Round1);
        player_start_ballot(&mut state, B::DoubleBlinds).unwrap();
        let mut instant = state::dt::Instant::default();
        instant.sub_seconds(60);
        state.ballot.as_mut().unwrap().end_time = instant;
        assert_eq!(
            player_cast_vote_in_ballot(&mut state, &player_1, true),
            Err("Vote has expired".to_string())
        );
    }

    #[test]
    fn two_player_prevent_vote_if_player_already_voted() {
        let (mut state, (player_1, _player_2)) =
            fixtures::start_two_player_game(GameFixture::Round1);
        player_start_ballot(&mut state, B::DoubleBlinds).unwrap();
        player_cast_vote_in_ballot(&mut state, &player_1, true).unwrap();
        assert_eq!(
            player_cast_vote_in_ballot(&mut state, &player_1, true),
            Err("Player has already voted".to_string())
        );
    }

    #[test]
    fn two_player_no_vote_to_kick() {
        let (mut state, (player_1, _player_2)) =
            fixtures::start_two_player_game(GameFixture::Round1);

        let voting_options = start_vote_options(&state, state.players.get(&player_1).unwrap());
        assert_eq!(voting_options.unwrap().kick_player.len(), 0);
    }

    #[test]
    fn no_option_to_double_blinds_if_more_than_half_of_max_player_balance() {
        let (mut state, (player_1, _player_2)) =
            fixtures::start_two_player_game(GameFixture::Round1);
        state.small_blind = 320;
        let voting_options = start_vote_options(&state, state.players.get(&player_1).unwrap());
        assert_eq!(voting_options.unwrap().double_blinds, false);
    }

    #[test]
    fn three_player_no_vote_to_kick_self() {
        let (mut state, (player_1, _player_2, _player_3)) = fixtures::start_three_player_game();
        let voting_options = start_vote_options(&state, state.players.get(&player_1).unwrap());
        assert_eq!(
            voting_options
                .clone()
                .unwrap()
                .kick_player
                .iter()
                .any(|p| p.id == player_1.to_string()),
            false
        );
        assert_eq!(voting_options.unwrap().kick_player.len(), 2);
    }

    #[test]
    fn three_player_vote_to_kick() {
        let (mut state, (player_1, player_2, player_3)) = fixtures::start_three_player_game();
        player_start_ballot(&mut state, B::KickPlayer(player_2.clone())).unwrap();
        player_cast_vote_in_ballot(&mut state, &player_1, true).unwrap();
        player_cast_vote_in_ballot(&mut state, &player_3, true).unwrap();
        end_ballot(&mut state).unwrap();
        consume_action_queue(&mut state);
        assert_eq!(state.players.len(), 2);
    }

    #[test]
    fn two_player_player_cant_vote_twice() {
        let (mut state, (player_1, _player_2)) =
            fixtures::start_two_player_game(GameFixture::Round1);
        player_start_ballot(&mut state, B::KickPlayer(player_1.clone())).unwrap();
        player_cast_vote_in_ballot(&mut state, &player_1, true).unwrap();
        assert_eq!(
            player_cast_vote_in_ballot(&mut state, &player_1, true),
            Err("Player has already voted".to_string())
        );
=======
    fn folded_players_dont_have_turns_in_further_rounds() {
        let (mut state, (player_1, player_2, player_3)) = fixtures::start_three_player_game();
        assert_eq!(cards_on_table(&state).len(), 0);

        accept_player_bet(&mut state, &player_3, P::Call).unwrap();
        fold_player(&mut state, &player_1).expect("R2-P1");
        accept_player_bet(&mut state, &player_2, P::Check).unwrap();

        assert_eq!(cards_on_table(&state).len(), 3);

        // ensure player 1 does not take a turn given they have folded
        accept_player_bet(&mut state, &player_2, P::Check).unwrap();
>>>>>>> 6d55a395
    }

    mod fixtures {
        use super::*;

        #[derive(PartialEq)]
        pub enum GameFixture {
            Round1,
            Round2,
            Round3,
            Round4,
        }

        pub fn start_two_player_game(
            game_fixture: GameFixture,
        ) -> (state::State, (state::PlayerId, state::PlayerId)) {
            let mut state = state::State::default();

            let player_1 = add_new_player(&mut state, "player_1").unwrap();
            let player_2 = add_new_player(&mut state, "player_2").unwrap();

            assert_eq!(state.players.len(), 2);
            assert_eq!(state.status, state::GameStatus::Joining);
            let starting_balance = state.players.iter().map(|(_, p)| p.balance).next().unwrap();

            assert_eq!(starting_balance, STARTING_BALANCE);
            start_game(&mut state).unwrap();
            deal_biased_deck(&mut state, &player_1, &player_2, true);

            if game_fixture == GameFixture::Round1 {
                return (state, (player_1, player_2));
            }

            // assert pot balance on start is 30:
            assert_eq!(state.round.pot, 30);
            accept_player_bet(&mut state, &player_1, P::Call).unwrap();
            assert_eq!(state.round.pot, 40);
            accept_player_bet(&mut state, &player_2, P::Check).unwrap();
            assert_eq!(state.round.pot, 40);
            assert_eq!(cards_on_table(&state).len(), 3);
            if game_fixture == GameFixture::Round2 {
                return (state, (player_1, player_2));
            }

            accept_player_bet(&mut state, &player_1, P::Check).unwrap();
            accept_player_bet(&mut state, &player_2, P::Check).unwrap();
            assert_eq!(cards_on_table(&state).len(), 4);
            if game_fixture == GameFixture::Round3 {
                return (state, (player_1, player_2));
            }

            accept_player_bet(&mut state, &player_1, P::Check).unwrap();
            accept_player_bet(&mut state, &player_2, P::Check).unwrap();

            assert_eq!(cards_on_table(&state).len(), 5);
            if game_fixture == GameFixture::Round4 {
                return (state, (player_1, player_2));
            }

            unreachable!();
        }

        pub fn start_three_player_game() -> (
            state::State,
            (state::PlayerId, state::PlayerId, state::PlayerId),
        ) {
            let mut state = state::State::default();
            state.round.deck = cards::Deck::ordered();

            let player_1 = add_new_player(&mut state, "player_1").unwrap();
            let player_2 = add_new_player(&mut state, "player_2").unwrap();
            let player_3 = add_new_player(&mut state, "player_3").unwrap();

            assert_eq!(state.players.len(), 3);
            assert_eq!(state.status, state::GameStatus::Joining);
            let starting_balance = state.players.iter().map(|(_, p)| p.balance).next().unwrap();
            assert_eq!(starting_balance, STARTING_BALANCE);

            start_game(&mut state).unwrap();

            (state, (player_1, player_2, player_3))
        }

        pub fn deal_biased_deck(
            state: &mut state::State,
            player_1: &state::PlayerId,
            player_2: &state::PlayerId,
            player_1_loses: bool,
        ) {
            let mut deck = cards::Deck::ordered();
            let (loser, winner) = if player_1_loses {
                (player_1, player_2)
            } else {
                (player_2, player_1)
            };

            // higher value cards first
            let winner = state.players.get_mut(winner).unwrap();
            winner.cards = (deck.pop().unwrap(), deck.pop().unwrap());
            // then lower value cards
            let loser = state.players.get_mut(loser).unwrap();
            loser.cards = (deck.pop().unwrap(), deck.pop().unwrap());

            // set the round deck
            state.round.deck = cards::Deck::ordered();
        }
    }
}<|MERGE_RESOLUTION|>--- conflicted
+++ resolved
@@ -1342,7 +1342,6 @@
     }
 
     #[test]
-<<<<<<< HEAD
     fn two_player_vote_to_double_blinds() {
         let (mut state, (player_1, player_2)) =
             fixtures::start_two_player_game(GameFixture::Round1);
@@ -1509,7 +1508,7 @@
             player_cast_vote_in_ballot(&mut state, &player_1, true),
             Err("Player has already voted".to_string())
         );
-=======
+    }
     fn folded_players_dont_have_turns_in_further_rounds() {
         let (mut state, (player_1, player_2, player_3)) = fixtures::start_three_player_game();
         assert_eq!(cards_on_table(&state).len(), 0);
@@ -1522,7 +1521,6 @@
 
         // ensure player 1 does not take a turn given they have folded
         accept_player_bet(&mut state, &player_2, P::Check).unwrap();
->>>>>>> 6d55a395
     }
 
     mod fixtures {
