use crate::{
    game, models,
    state::{self, SharedState},
};

use aide::axum::{
    routing::{get_with, post_with},
    ApiRouter,
};
use axum::{
    extract::{Path, Query, State},
    http::StatusCode,
    Json,
};
use tracing::info;

type JsonResult<T> = Result<Json<T>, StatusCode>;

pub(crate) fn api_routes(state: state::SharedState) -> ApiRouter {
    ApiRouter::new()
        .api_route("/room", get_with(room, docs::room))
        .api_route("/room/close", post_with(close_room, docs::close_room))
        .api_route("/room/reset", post_with(reset_room, docs::reset_room))
        .api_route("/player/:player_id", get_with(player, docs::player))
        .api_route("/join", post_with(join, docs::join))
        .api_route("/play", post_with(play, docs::play))
        .with_state(state)
}

pub(crate) async fn room(
    State(state): State<SharedState>,
    Query(query): Query<models::PollQuery>,
) -> Json<models::GameClientRoom> {
    utils::wait_for_update(&state, query).await;

    let state = state.read().unwrap();

    let game_client_state = models::GameClientRoom {
        state: game::game_phase(&state),
        players: game::room_players(&state),
        pot: state.round.pot,
        cards: game::cards_on_table(&state),
        completed: game::completed_game(&state),
        last_update: state.last_update.as_u64(),
    };

    Json(game_client_state)
}

pub(crate) async fn player(
    State(state): State<SharedState>,
    Path(player_id): Path<String>,
    Query(query): Query<models::PollQuery>,
) -> JsonResult<models::GamePlayerState> {
    utils::wait_for_update(&state, query).await;

    let state = state.read().unwrap();
    let player = utils::validate_player(&player_id, &state)?;

    let game_player_state = models::GamePlayerState {
        state: game::game_phase(&state),
        balance: player.balance,
        cards: game::cards_in_hand(&state, &player.id),
        your_turn: state.round.players_turn.as_ref() == Some(&player.id),
        call_amount: game::call_amount(&state).unwrap_or(0),
        min_raise_to: game::min_raise_to(&state),
        turn_expires_dt: game::turn_expires_dt(&state, &player.id),
<<<<<<< HEAD
        last_update: state.last_update.into(),
        current_round_stake: game::player_stake_in_round(&state, &player.id),
    }))
=======
        last_update: state.last_update.as_u64(),
        current_round_stake: player.stake,
    };

    Ok(Json(game_player_state))
>>>>>>> 4b8dd722
}

pub(crate) async fn play(
    State(state): State<SharedState>,
    Json(payload): Json<models::PlayRequest>,
) -> JsonResult<()> {
    let mut state = state.write().unwrap();
    let player = utils::validate_player(&payload.player_id, &state)?;
    if let Err(err) = game::reset_ttl(&mut state, &player.id) {
        info!("Player {} failed to play: {}", payload.player_id, err);
        return Err(StatusCode::BAD_REQUEST);
    }

    let result = match payload.action {
        models::PlayAction::Fold => game::fold_player(&mut state, &player.id),
        _ => game::accept_player_stake(&mut state, &player.id, payload.stake, payload.action),
    };

    if let Err(err) = result {
        info!(
            "Player {} tried to play, but failed: {}",
            payload.player_id, err
        );
        return Err(StatusCode::BAD_REQUEST);
    }

    state.last_update.set_now();
    info!("Player {} played round", payload.player_id);
    Ok(Json(()))
}

pub(crate) async fn join(
    State(state): State<SharedState>,
    Json(payload): Json<models::JoinRequest>,
) -> JsonResult<models::JoinResponse> {
    let mut state = state.write().unwrap();

    if payload.name.is_empty()
        || payload.name.len() > 20
        || payload.name.contains(|c: char| c.is_control())
    {
        info!("Player failed to join: name is invalid");
        return Err(StatusCode::BAD_REQUEST);
    }

    let id = match game::add_new_player(&mut state, &payload.name) {
        Ok(id) => id,
        Err(err) => {
            info!("Player failed to join: {}", err);
            return Err(StatusCode::BAD_REQUEST);
        }
    };

    state.last_update.set_now();

    info!("Player {} joined", id);
    Ok(Json(models::JoinResponse { id: id.to_string() }))
}

pub(crate) async fn close_room(State(state): State<SharedState>) -> JsonResult<()> {
    let mut state = state.write().unwrap();

    game::start_game(&mut state).map_err(|err| {
        info!("Failed to close room: {}", err);
        StatusCode::BAD_REQUEST
    })?;

    state.last_update.set_now();

    info!("Room closed for new players, game started");
    Ok(Json(()))
}

pub(crate) async fn reset_room(State(state): State<SharedState>) -> Json<()> {
    let mut state = state.write().unwrap();

    *state = state::State::default();

    state.last_update.set_now();

    info!("Game reset");
    Json(())
}

mod utils {
    use axum::http::StatusCode;
    use tracing::info;

    use crate::{models, state};

    pub fn validate_player(
        player_id: &str,
        state: &state::State,
    ) -> Result<state::Player, StatusCode> {
        let player_id = player_id.parse().map_err(|_| {
            info!("Player {} failed: invalid player id", player_id);
            StatusCode::BAD_REQUEST
        })?;

        match state.players.get(&player_id) {
            Some(player) => Ok(player.clone()),
            None => Err(StatusCode::NOT_FOUND),
        }
    }

    pub async fn wait_for_update(
        state: &std::sync::Arc<std::sync::RwLock<state::State>>,
        query: models::PollQuery,
    ) {
        if let Some(last_update) = query.since {
            let rx = {
                let state = state.read().unwrap();
                state.last_update.wait_for(last_update.into())
            };

            let timeout_ms = query.timeout.unwrap_or(5_000);
            let timeout = std::time::Duration::from_millis(timeout_ms);

            tokio::select! {
                _ = rx => {}
                _ = tokio::time::sleep(timeout) => {}
            }
        }
    }
}

pub mod docs {
    use aide::transform::TransformOperation;

    pub fn room(op: TransformOperation) -> TransformOperation {
        op.description("Get the current state of the game room.")
    }

    pub fn player(op: TransformOperation) -> TransformOperation {
        op.description("Get the current state of a player.")
    }

    pub fn play(op: TransformOperation) -> TransformOperation {
        op.description("Play a round.")
    }

    pub fn join(op: TransformOperation) -> TransformOperation {
        op.description("Join the game room.")
    }

    pub fn close_room(op: TransformOperation) -> TransformOperation {
        op.description("Close the game room for new players to join and start the game.")
    }

    pub fn reset_room(op: TransformOperation) -> TransformOperation {
        op.description("Reset the game room.")
    }
}<|MERGE_RESOLUTION|>--- conflicted
+++ resolved
@@ -65,17 +65,11 @@
         call_amount: game::call_amount(&state).unwrap_or(0),
         min_raise_to: game::min_raise_to(&state),
         turn_expires_dt: game::turn_expires_dt(&state, &player.id),
-<<<<<<< HEAD
         last_update: state.last_update.into(),
         current_round_stake: game::player_stake_in_round(&state, &player.id),
-    }))
-=======
-        last_update: state.last_update.as_u64(),
-        current_round_stake: player.stake,
     };
 
     Ok(Json(game_player_state))
->>>>>>> 4b8dd722
 }
 
 pub(crate) async fn play(
