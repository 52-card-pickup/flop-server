use std::collections::HashMap;

use crate::{
    game, models,
    state::{self, SharedState},
};

use aide::axum::{
    routing::{get_with, post_with},
    ApiRouter,
};
use axum::{
    body,
    extract::{Multipart, Path, Query, State},
    http::{header, HeaderValue, StatusCode},
    Json,
};
use tracing::info;

type JsonResult<T> = Result<Json<T>, StatusCode>;

pub(crate) fn api_routes(state: state::SharedState) -> ApiRouter {
    ApiRouter::new()
        .api_route("/room", get_with(room, docs::room))
        .api_route("/room/close", post_with(close_room, docs::close_room))
        .api_route("/room/reset", post_with(reset_room, docs::reset_room))
        .api_route("/player/:player_id", get_with(player, docs::player))
        .api_route(
<<<<<<< HEAD
            "/player/:player_id/send",
            post_with(player_send, docs::player_send),
=======
            "/player/:player_id/photo",
            get_with(get_player_photo, docs::get_player_photo)
                .post_with(post_player_photo, docs::post_player_photo),
>>>>>>> 5a21fa27
        )
        .api_route("/join", post_with(join, docs::join))
        .api_route("/play", post_with(play, docs::play))
        .with_state(state)
}

pub(crate) async fn room(
    State(state): State<SharedState>,
    Query(query): Query<models::PollQuery>,
) -> Json<models::GameClientRoom> {
    utils::wait_for_update(&state, query).await;

    let state = state.read().await;

    let game_client_state = models::GameClientRoom {
        state: game::game_phase(&state),
        players: game::room_players(&state),
        pot: state.round.pot,
        cards: game::cards_on_table(&state),
        completed: game::completed_game(&state),
        ticker: game::ticker(&state),
        last_update: state.last_update.as_u64(),
    };

    Json(game_client_state)
}

pub(crate) async fn player(
    State(state): State<SharedState>,
    Path(player_id): Path<String>,
    Query(query): Query<models::PollQuery>,
) -> JsonResult<models::GamePlayerState> {
    utils::wait_for_update(&state, query).await;

    let state = state.read().await;
    let player = utils::validate_player(&player_id, &state)?;

    let game_player_state = models::GamePlayerState {
        state: game::game_phase(&state),
        balance: player.balance,
        cards: game::cards_in_hand(&state, &player.id),
        your_turn: state.round.players_turn.as_ref() == Some(&player.id),
        call_amount: game::call_amount(&state).unwrap_or(0),
        min_raise_to: game::min_raise_to(&state),
        turn_expires_dt: game::turn_expires_dt(&state, &player.id),
        last_update: state.last_update.as_u64(),
        current_round_stake: game::player_stake_in_round(&state, &player.id),
    };

    Ok(Json(game_player_state))
}

<<<<<<< HEAD
pub(crate) async fn player_send(
    State(state): State<SharedState>,
    Path(player_id): Path<String>,
    Json(payload): Json<models::PlayerSendRequest>,
) -> JsonResult<()> {
    let mut state = state.write().await;
    let player = utils::validate_player(&player_id, &state)?;

    if payload.message.is_empty() {
        info!(
            "Player {} failed to send message: message is empty",
=======
pub(crate) async fn get_player_photo(
    State(state): State<SharedState>,
    Path(player_id): Path<String>,
    Query(hash): Query<HashMap<String, String>>,
) -> Result<(header::HeaderMap, body::Bytes), StatusCode> {
    let state = state.read().await;
    let player = utils::validate_player(&player_id, &state)?;

    let photo = player.photo.as_ref().ok_or(StatusCode::NOT_FOUND)?;
    let mut headers = header::HeaderMap::new();
    headers.insert(header::CONTENT_TYPE, HeaderValue::from_static("image/jpeg"));
    headers.insert(
        header::CONTENT_DISPOSITION,
        HeaderValue::from_str("inline").unwrap(),
    );
    if hash.contains_key("hash") {
        headers.insert(
            header::ETAG,
            HeaderValue::from_str(&photo.1.to_string()).unwrap(),
        );
        headers.insert(
            header::CACHE_CONTROL,
            HeaderValue::from_static("public, max-age=31536000"),
        );
    }

    Ok((headers, photo.clone().0.into()))
}

pub(crate) async fn post_player_photo(
    State(state): State<SharedState>,
    Path(player_id): Path<String>,
    mut multipart: Multipart,
) -> JsonResult<()> {
    let player_id = {
        let state = state.read().await;
        utils::validate_player(&player_id, &state)?.id
    };

    let field = multipart
        .next_field()
        .await
        .map_err(|_| StatusCode::BAD_REQUEST)?
        .ok_or(StatusCode::BAD_REQUEST)?;

    if field.content_type() != Some("image/jpeg") {
        info!(
            "Player {} failed to upload photo: invalid content type",
>>>>>>> 5a21fa27
            player_id
        );
        return Err(StatusCode::BAD_REQUEST);
    }
<<<<<<< HEAD
    use state::ticker::emoji::TickerEmoji;
    let emoji = match payload.message.as_str() {
        "👍" | ":+1:" => TickerEmoji::thumbs_up(),
        "👎" | ":-1:" => TickerEmoji::thumbs_down(),
        "👏" | ":clapping:" => TickerEmoji::clapping(),
        "⏳" | ":time:" => TickerEmoji::time(),
        "🤔" | ":thinking:" => TickerEmoji::thinking(),
        "😂" | ":money:" => TickerEmoji::money(),
        "😡" | ":angry:" => TickerEmoji::angry(),
        _ => {
            info!("Player {} failed to send message: invalid emoji", player_id);
            return Err(StatusCode::BAD_REQUEST);
        }
    };
    state
        .ticker
        .emit(state::TickerEvent::PlayerSentEmoji(player.id, emoji));

    state.last_update.set_now();
    info!("Player {} sent message", player_id);
=======

    let name = field.name().unwrap().to_string();
    let data = field.bytes().await.unwrap();
    let size = data.len();

    let mut state = state.write().await;
    let player = state
        .players
        .get_mut(&player_id)
        .ok_or(StatusCode::NOT_FOUND)?;
    let guid = uuid::Uuid::new_v4();
    player.photo = Some((data, guid));
    state
        .ticker
        .emit(state::TickerEvent::PlayerPhotoUploaded(player_id.clone()));

    state.last_update.set_now();
    info!(
        "Player {} uploaded photo: name = {}, size = {}",
        player_id, name, size
    );
>>>>>>> 5a21fa27
    Ok(Json(()))
}

pub(crate) async fn play(
    State(state): State<SharedState>,
    Json(payload): Json<models::PlayRequest>,
) -> JsonResult<()> {
    let mut state = state.write().await;
    let player = utils::validate_player(&payload.player_id, &state)?;
    if let Err(err) = game::reset_ttl(&mut state, &player.id) {
        info!("Player {} failed to play: {}", payload.player_id, err);
        return Err(StatusCode::BAD_REQUEST);
    }

    let result = match payload.action {
        models::PlayAction::Check => {
            game::accept_player_bet(&mut state, &player.id, state::BetAction::Check)
        }
        models::PlayAction::Call => {
            game::accept_player_bet(&mut state, &player.id, state::BetAction::Call)
        }
        models::PlayAction::RaiseTo => game::accept_player_bet(
            &mut state,
            &player.id,
            state::BetAction::RaiseTo(payload.stake),
        ),
        models::PlayAction::Fold => game::fold_player(&mut state, &player.id),
    };

    if let Err(err) = result {
        info!(
            "Player {} tried to play, but failed: {}",
            payload.player_id, err
        );
        return Err(StatusCode::BAD_REQUEST);
    }

    state.last_update.set_now();
    info!("Player {} played round", payload.player_id);
    Ok(Json(()))
}

pub(crate) async fn join(
    State(state): State<SharedState>,
    Json(payload): Json<models::JoinRequest>,
) -> JsonResult<models::JoinResponse> {
    let mut state = state.write().await;

    if payload.name.is_empty()
        || payload.name.len() > 20
        || payload.name.contains(|c: char| c.is_control())
    {
        info!("Player failed to join: name is invalid");
        return Err(StatusCode::BAD_REQUEST);
    }

    let id = match game::add_new_player(&mut state, &payload.name) {
        Ok(id) => id,
        Err(err) => {
            info!("Player failed to join: {}", err);
            return Err(StatusCode::BAD_REQUEST);
        }
    };

    state.last_update.set_now();

    info!("Player {} joined", id);
    Ok(Json(models::JoinResponse { id: id.to_string() }))
}

pub(crate) async fn close_room(State(state): State<SharedState>) -> JsonResult<()> {
    let mut state = state.write().await;

    game::start_game(&mut state).map_err(|err| {
        info!("Failed to close room: {}", err);
        StatusCode::BAD_REQUEST
    })?;

    state.last_update.set_now();

    info!("Room closed for new players, game started");
    Ok(Json(()))
}

pub(crate) async fn reset_room(State(state): State<SharedState>) -> Json<()> {
    let mut state = state.write().await;

    *state = state::State::default();

    state.last_update.set_now();

    info!("Game reset");
    Json(())
}

mod utils {
    use axum::http::StatusCode;
    use tracing::info;

    use crate::{
        models,
        state::{self, SharedState},
    };

    pub fn validate_player(
        player_id: &str,
        state: &state::State,
    ) -> Result<state::Player, StatusCode> {
        let player_id = player_id.parse().map_err(|_| {
            info!("Player {} failed: invalid player id", player_id);
            StatusCode::BAD_REQUEST
        })?;

        match state.players.get(&player_id) {
            Some(player) => Ok(player.clone()),
            None => Err(StatusCode::NOT_FOUND),
        }
    }

    pub async fn wait_for_update(state: &SharedState, query: models::PollQuery) {
        if let Some(last_update) = query.since {
            let rx = {
                let state = state.read().await;
                state.last_update.wait_for(last_update.into())
            };

            let timeout_ms = query.timeout.unwrap_or(5_000);
            let timeout = std::time::Duration::from_millis(timeout_ms);

            tokio::select! {
                _ = rx => {}
                _ = tokio::time::sleep(timeout) => {}
            }
        }
    }
}

pub mod docs {
    use aide::transform::TransformOperation;

    pub fn room(op: TransformOperation) -> TransformOperation {
        op.description("Get the current state of the game room.")
    }

    pub fn player(op: TransformOperation) -> TransformOperation {
        op.description("Get the current state of a player.")
    }

<<<<<<< HEAD
    pub fn player_send(op: TransformOperation) -> TransformOperation {
        op.description("Send a message to the game room.")
=======
    pub fn get_player_photo(op: TransformOperation) -> TransformOperation {
        op.description("Get a photo for a player.")
    }

    pub fn post_player_photo(op: TransformOperation) -> TransformOperation {
        op.description("Upload a photo for a player.")
>>>>>>> 5a21fa27
    }

    pub fn play(op: TransformOperation) -> TransformOperation {
        op.description("Play a round.")
    }

    pub fn join(op: TransformOperation) -> TransformOperation {
        op.description("Join the game room.")
    }

    pub fn close_room(op: TransformOperation) -> TransformOperation {
        op.description("Close the game room for new players to join and start the game.")
    }

    pub fn reset_room(op: TransformOperation) -> TransformOperation {
        op.description("Reset the game room.")
    }
}<|MERGE_RESOLUTION|>--- conflicted
+++ resolved
@@ -26,14 +26,13 @@
         .api_route("/room/reset", post_with(reset_room, docs::reset_room))
         .api_route("/player/:player_id", get_with(player, docs::player))
         .api_route(
-<<<<<<< HEAD
             "/player/:player_id/send",
             post_with(player_send, docs::player_send),
-=======
+        )
+        .api_route(
             "/player/:player_id/photo",
             get_with(get_player_photo, docs::get_player_photo)
                 .post_with(post_player_photo, docs::post_player_photo),
->>>>>>> 5a21fa27
         )
         .api_route("/join", post_with(join, docs::join))
         .api_route("/play", post_with(play, docs::play))
@@ -86,7 +85,6 @@
     Ok(Json(game_player_state))
 }
 
-<<<<<<< HEAD
 pub(crate) async fn player_send(
     State(state): State<SharedState>,
     Path(player_id): Path<String>,
@@ -98,61 +96,10 @@
     if payload.message.is_empty() {
         info!(
             "Player {} failed to send message: message is empty",
-=======
-pub(crate) async fn get_player_photo(
-    State(state): State<SharedState>,
-    Path(player_id): Path<String>,
-    Query(hash): Query<HashMap<String, String>>,
-) -> Result<(header::HeaderMap, body::Bytes), StatusCode> {
-    let state = state.read().await;
-    let player = utils::validate_player(&player_id, &state)?;
-
-    let photo = player.photo.as_ref().ok_or(StatusCode::NOT_FOUND)?;
-    let mut headers = header::HeaderMap::new();
-    headers.insert(header::CONTENT_TYPE, HeaderValue::from_static("image/jpeg"));
-    headers.insert(
-        header::CONTENT_DISPOSITION,
-        HeaderValue::from_str("inline").unwrap(),
-    );
-    if hash.contains_key("hash") {
-        headers.insert(
-            header::ETAG,
-            HeaderValue::from_str(&photo.1.to_string()).unwrap(),
-        );
-        headers.insert(
-            header::CACHE_CONTROL,
-            HeaderValue::from_static("public, max-age=31536000"),
-        );
-    }
-
-    Ok((headers, photo.clone().0.into()))
-}
-
-pub(crate) async fn post_player_photo(
-    State(state): State<SharedState>,
-    Path(player_id): Path<String>,
-    mut multipart: Multipart,
-) -> JsonResult<()> {
-    let player_id = {
-        let state = state.read().await;
-        utils::validate_player(&player_id, &state)?.id
-    };
-
-    let field = multipart
-        .next_field()
-        .await
-        .map_err(|_| StatusCode::BAD_REQUEST)?
-        .ok_or(StatusCode::BAD_REQUEST)?;
-
-    if field.content_type() != Some("image/jpeg") {
-        info!(
-            "Player {} failed to upload photo: invalid content type",
->>>>>>> 5a21fa27
             player_id
         );
         return Err(StatusCode::BAD_REQUEST);
     }
-<<<<<<< HEAD
     use state::ticker::emoji::TickerEmoji;
     let emoji = match payload.message.as_str() {
         "👍" | ":+1:" => TickerEmoji::thumbs_up(),
@@ -173,8 +120,61 @@
 
     state.last_update.set_now();
     info!("Player {} sent message", player_id);
-=======
-
+    Ok(Json(()))
+}
+
+pub(crate) async fn get_player_photo(
+    State(state): State<SharedState>,
+    Path(player_id): Path<String>,
+    Query(hash): Query<HashMap<String, String>>,
+) -> Result<(header::HeaderMap, body::Bytes), StatusCode> {
+    let state = state.read().await;
+    let player = utils::validate_player(&player_id, &state)?;
+
+    let photo = player.photo.as_ref().ok_or(StatusCode::NOT_FOUND)?;
+    let mut headers = header::HeaderMap::new();
+    headers.insert(header::CONTENT_TYPE, HeaderValue::from_static("image/jpeg"));
+    headers.insert(
+        header::CONTENT_DISPOSITION,
+        HeaderValue::from_str("inline").unwrap(),
+    );
+    if hash.contains_key("hash") {
+        headers.insert(
+            header::ETAG,
+            HeaderValue::from_str(&photo.1.to_string()).unwrap(),
+        );
+        headers.insert(
+            header::CACHE_CONTROL,
+            HeaderValue::from_static("public, max-age=31536000"),
+        );
+    }
+
+    Ok((headers, photo.clone().0.into()))
+}
+
+pub(crate) async fn post_player_photo(
+    State(state): State<SharedState>,
+    Path(player_id): Path<String>,
+    mut multipart: Multipart,
+) -> JsonResult<()> {
+    let player_id = {
+        let state = state.read().await;
+        utils::validate_player(&player_id, &state)?.id
+    };
+
+    let field = multipart
+        .next_field()
+        .await
+        .map_err(|_| StatusCode::BAD_REQUEST)?
+        .ok_or(StatusCode::BAD_REQUEST)?;
+
+    if field.content_type() != Some("image/jpeg") {
+        info!(
+            "Player {} failed to upload photo: invalid content type",
+            player_id
+        );
+        return Err(StatusCode::BAD_REQUEST);
+    }
     let name = field.name().unwrap().to_string();
     let data = field.bytes().await.unwrap();
     let size = data.len();
@@ -195,7 +195,6 @@
         "Player {} uploaded photo: name = {}, size = {}",
         player_id, name, size
     );
->>>>>>> 5a21fa27
     Ok(Json(()))
 }
 
@@ -344,17 +343,16 @@
         op.description("Get the current state of a player.")
     }
 
-<<<<<<< HEAD
     pub fn player_send(op: TransformOperation) -> TransformOperation {
         op.description("Send a message to the game room.")
-=======
+    }
+
     pub fn get_player_photo(op: TransformOperation) -> TransformOperation {
         op.description("Get a photo for a player.")
     }
 
     pub fn post_player_photo(op: TransformOperation) -> TransformOperation {
         op.description("Upload a photo for a player.")
->>>>>>> 5a21fa27
     }
 
     pub fn play(op: TransformOperation) -> TransformOperation {
