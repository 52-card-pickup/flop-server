use std::{collections::HashMap, sync::Arc};

use crate::{
    game, models,
    state::{self, SharedState},
};

use aide::axum::{
    routing::{get_with, post_with},
    ApiRouter,
};
use axum::{
    body,
    extract::{Multipart, Path, Query, State},
    http::{header, HeaderValue, StatusCode},
    Json,
};
use tracing::info;

type JsonResult<T> = Result<Json<T>, StatusCode>;

pub(crate) fn api_routes(state: state::SharedState) -> ApiRouter {
    ApiRouter::new()
        .api_route("/room", get_with(room, docs::room))
        .api_route("/room/close", post_with(close_room, docs::close_room))
        .api_route("/room/reset", post_with(reset_room, docs::reset_room))
        .api_route("/player/:player_id", get_with(player, docs::player))
        .api_route(
            "/player/:player_id/send",
            post_with(player_send, docs::player_send),
        )
        .api_route(
<<<<<<< HEAD
=======
            "/player/:player_id/transfer",
            get_with(get_player_transfer, docs::get_player_transfer)
                .post_with(post_player_transfer, docs::post_player_transfer),
        )
        .api_route(
>>>>>>> 34575c0b
            "/player/:player_id/photo",
            get_with(get_player_photo, docs::get_player_photo)
                .post_with(post_player_photo, docs::post_player_photo),
        )
        .api_route("/join", post_with(join, docs::join))
        .api_route("/play", post_with(play, docs::play))
        .with_state(state)
}

pub(crate) async fn room(
    State(state): State<SharedState>,
    Query(query): Query<models::PollQuery>,
) -> Json<models::GameClientRoom> {
    utils::wait_for_update(&state, query).await;

    let state = state.read().await;

    let game_client_state = models::GameClientRoom {
        state: game::game_phase(&state),
        players: game::room_players(&state),
        pot: state.round.pot,
        cards: game::cards_on_table(&state),
        completed: game::completed_game(&state),
        ticker: game::ticker(&state),
        last_update: state.last_update.as_u64(),
    };

    Json(game_client_state)
}

pub(crate) async fn player(
    State(state): State<SharedState>,
    Path(player_id): Path<String>,
    Query(query): Query<models::PollQuery>,
) -> JsonResult<models::GamePlayerState> {
    utils::wait_for_update(&state, query).await;

    let state = state.read().await;
    let player = utils::validate_player(&player_id, &state)?;

    let game_player_state = models::GamePlayerState {
        state: game::game_phase(&state),
        balance: player.balance,
        cards: game::cards_in_hand(&state, &player.id),
        your_turn: state.round.players_turn.as_ref() == Some(&player.id),
        call_amount: game::call_amount(&state).unwrap_or(0),
        min_raise_to: game::min_raise_to(&state),
        turn_expires_dt: game::turn_expires_dt(&state, &player.id),
        last_update: state.last_update.as_u64(),
        current_round_stake: game::player_stake_in_round(&state, &player.id),
    };

    Ok(Json(game_player_state))
}

pub(crate) async fn player_send(
    State(state): State<SharedState>,
    Path(player_id): Path<String>,
    Json(payload): Json<models::PlayerSendRequest>,
) -> JsonResult<()> {
    let mut state = state.write().await;
    let player = utils::validate_player(&player_id, &state)?;

    if payload.message.is_empty() {
        info!(
            "Player {} failed to send message: message is empty",
            player_id
        );
        return Err(StatusCode::BAD_REQUEST);
    }
    use state::ticker::emoji::TickerEmoji;
    let emoji = match payload.message.as_str() {
        "👍" | ":+1:" => TickerEmoji::thumbs_up(),
        "👎" | ":-1:" => TickerEmoji::thumbs_down(),
        "👏" | ":clapping:" => TickerEmoji::clapping(),
        "⏳" | ":time:" => TickerEmoji::time(),
        "🤔" | ":thinking:" => TickerEmoji::thinking(),
        "😂" | ":money:" => TickerEmoji::money(),
        "😡" | ":angry:" => TickerEmoji::angry(),
        _ => {
            info!("Player {} failed to send message: invalid emoji", player_id);
            return Err(StatusCode::BAD_REQUEST);
        }
    };
    state
        .ticker
        .emit(state::TickerEvent::PlayerSentEmoji(player.id, emoji));

    state.last_update.set_now();
    info!("Player {} sent message", player_id);
    Ok(Json(()))
}

<<<<<<< HEAD
=======
pub(crate) async fn get_player_transfer(
    State(state): State<SharedState>,
    Path(player_id): Path<String>,
) -> JsonResult<models::PlayerAccountsResponse> {
    let state = state.read().await;
    let player = utils::validate_player(&player_id, &state)?;

    let accounts = state
        .players
        .values()
        .filter(|p| p.id != player.id)
        .map(|p| models::PlayerAccount {
            name: p.name.clone(),
            account_id: p.funds_token.clone(),
        })
        .collect();

    Ok(Json(models::PlayerAccountsResponse { accounts }))
}

pub(crate) async fn post_player_transfer(
    State(state): State<SharedState>,
    Path(player_id): Path<String>,
    Json(payload): Json<models::TransferRequest>,
) -> JsonResult<()> {
    let mut state = state.write().await;
    let player = utils::validate_player(&player_id, &state)?;

    if payload.amount == 0 {
        info!("Player {} failed to transfer: amount is zero", player_id);
        return Err(StatusCode::BAD_REQUEST);
    }

    game::transfer_funds(&mut state, &player.id, &payload).map_err(|_| StatusCode::BAD_REQUEST)?;

    info!(
        "Player {} transferred {} to player {}",
        player.id, payload.amount, payload.to
    );

    state.last_update.set_now();
    Ok(Json(()))
}

>>>>>>> 34575c0b
pub(crate) async fn get_player_photo(
    State(state): State<SharedState>,
    Path(player_id): Path<String>,
    Query(hash): Query<HashMap<String, String>>,
) -> Result<(header::HeaderMap, body::Bytes), StatusCode> {
    let state = state.read().await;
    let player = utils::validate_player(&player_id, &state)?;

    let photo = player.photo.as_ref().ok_or(StatusCode::NOT_FOUND)?;
    let mut headers = header::HeaderMap::new();
    headers.insert(header::CONTENT_TYPE, HeaderValue::from_static("image/jpeg"));
    headers.insert(
        header::CONTENT_DISPOSITION,
        HeaderValue::from_str("inline").unwrap(),
    );
    if hash.contains_key("hash") {
        headers.insert(
            header::ETAG,
            HeaderValue::from_str(&photo.1.to_string()).unwrap(),
        );
        headers.insert(
            header::CACHE_CONTROL,
            HeaderValue::from_static("public, max-age=31536000"),
        );
    }

    let bytes = (*photo.0).clone();
    Ok((headers, bytes.into()))
}

pub(crate) async fn post_player_photo(
    State(state): State<SharedState>,
    Path(player_id): Path<String>,
    mut multipart: Multipart,
) -> JsonResult<()> {
    let player_id = {
        let state = state.read().await;
        utils::validate_player(&player_id, &state)?.id
    };

    let field = multipart
        .next_field()
        .await
        .map_err(|_| StatusCode::BAD_REQUEST)?
        .ok_or(StatusCode::BAD_REQUEST)?;

    if field.content_type() != Some("image/jpeg") {
        info!(
            "Player {} failed to upload photo: invalid content type",
            player_id
        );
        return Err(StatusCode::BAD_REQUEST);
    }
    let name = field.name().unwrap().to_string();
    let data = field.bytes().await.unwrap();
    let size = data.len();

    let mut state = state.write().await;
    let player = state
        .players
        .get_mut(&player_id)
        .ok_or(StatusCode::NOT_FOUND)?;
    let guid = uuid::Uuid::new_v4();
    player.photo = Some((Arc::new(data), guid));
    state
        .ticker
        .emit(state::TickerEvent::PlayerPhotoUploaded(player_id.clone()));

    state.last_update.set_now();
    info!(
        "Player {} uploaded photo: name = {}, size = {}",
        player_id, name, size
    );
    Ok(Json(()))
}

pub(crate) async fn play(
    State(state): State<SharedState>,
    Json(payload): Json<models::PlayRequest>,
) -> JsonResult<()> {
    let mut state = state.write().await;
    let player = utils::validate_player(&payload.player_id, &state)?;
    if let Err(err) = game::reset_ttl(&mut state, &player.id) {
        info!("Player {} failed to play: {}", payload.player_id, err);
        return Err(StatusCode::BAD_REQUEST);
    }

    let result = match payload.action {
        models::PlayAction::Check => {
            game::accept_player_bet(&mut state, &player.id, state::BetAction::Check)
        }
        models::PlayAction::Call => {
            game::accept_player_bet(&mut state, &player.id, state::BetAction::Call)
        }
        models::PlayAction::RaiseTo => game::accept_player_bet(
            &mut state,
            &player.id,
            state::BetAction::RaiseTo(payload.stake),
        ),
        models::PlayAction::Fold => game::fold_player(&mut state, &player.id),
    };

    if let Err(err) = result {
        info!(
            "Player {} tried to play, but failed: {}",
            payload.player_id, err
        );
        return Err(StatusCode::BAD_REQUEST);
    }

    state.last_update.set_now();
    info!("Player {} played round", payload.player_id);
    Ok(Json(()))
}

pub(crate) async fn join(
    State(state): State<SharedState>,
    Json(payload): Json<models::JoinRequest>,
) -> JsonResult<models::JoinResponse> {
    if payload.name.is_empty()
        || payload.name.len() > 20
        || payload.name.contains(|c: char| c.is_control())
    {
        info!("Player failed to join: name is invalid");
        return Err(StatusCode::BAD_REQUEST);
    }

    let mut state = state.write().await;
    let name = payload.name.replace(char::is_whitespace, " ");

    let id = match game::add_new_player(&mut state, name.trim()) {
        Ok(id) => id,
        Err(err) => {
            info!("Player failed to join: {}", err);
            return Err(StatusCode::BAD_REQUEST);
        }
    };

    state.last_update.set_now();

    info!("Player {} joined", id);
    Ok(Json(models::JoinResponse { id: id.to_string() }))
}

pub(crate) async fn close_room(State(state): State<SharedState>) -> JsonResult<()> {
    let mut state = state.write().await;

    game::start_game(&mut state).map_err(|err| {
        info!("Failed to close room: {}", err);
        StatusCode::BAD_REQUEST
    })?;

    state.last_update.set_now();

    info!("Room closed for new players, game started");
    Ok(Json(()))
}

pub(crate) async fn reset_room(State(state): State<SharedState>) -> Json<()> {
    let mut state = state.write().await;

    *state = state::State::default();

    state.last_update.set_now();

    info!("Game reset");
    Json(())
}

mod utils {
    use axum::http::StatusCode;
    use tracing::info;

    use crate::{
        models,
        state::{self, SharedState},
    };

    pub fn validate_player(
        player_id: &str,
        state: &state::State,
    ) -> Result<state::Player, StatusCode> {
        let player_id = player_id.parse().map_err(|_| {
            info!("Player {} failed: invalid player id", player_id);
            StatusCode::BAD_REQUEST
        })?;

        match state.players.get(&player_id) {
            Some(player) => Ok(player.clone()),
            None => Err(StatusCode::NOT_FOUND),
        }
    }

    pub async fn wait_for_update(state: &SharedState, query: models::PollQuery) {
        if let Some(last_update) = query.since {
            let rx = {
                let state = state.read().await;
                state.last_update.wait_for(last_update.into())
            };

            let timeout_ms = query.timeout.unwrap_or(5_000);
            let timeout = std::time::Duration::from_millis(timeout_ms);

            tokio::select! {
                _ = rx => {}
                _ = tokio::time::sleep(timeout) => {}
            }
        }
    }
}

pub mod docs {
    use aide::transform::TransformOperation;

    pub fn room(op: TransformOperation) -> TransformOperation {
        op.description("Get the current state of the game room.")
    }

    pub fn player(op: TransformOperation) -> TransformOperation {
        op.description("Get the current state of a player.")
    }

    pub fn player_send(op: TransformOperation) -> TransformOperation {
        op.description("Send a message to the game room.")
    }

<<<<<<< HEAD
=======
    pub fn get_player_transfer(op: TransformOperation) -> TransformOperation {
        op.description("Get the account details of other players.")
    }

    pub fn post_player_transfer(op: TransformOperation) -> TransformOperation {
        op.description("Transfer funds to another player.")
    }

>>>>>>> 34575c0b
    pub fn get_player_photo(op: TransformOperation) -> TransformOperation {
        op.description("Get a photo for a player.")
    }

    pub fn post_player_photo(op: TransformOperation) -> TransformOperation {
        op.description("Upload a photo for a player.")
    }

    pub fn play(op: TransformOperation) -> TransformOperation {
        op.description("Play a round.")
    }

    pub fn join(op: TransformOperation) -> TransformOperation {
        op.description("Join the game room.")
    }

    pub fn close_room(op: TransformOperation) -> TransformOperation {
        op.description("Close the game room for new players to join and start the game.")
    }

    pub fn reset_room(op: TransformOperation) -> TransformOperation {
        op.description("Reset the game room.")
    }
}<|MERGE_RESOLUTION|>--- conflicted
+++ resolved
@@ -30,14 +30,11 @@
             post_with(player_send, docs::player_send),
         )
         .api_route(
-<<<<<<< HEAD
-=======
             "/player/:player_id/transfer",
             get_with(get_player_transfer, docs::get_player_transfer)
                 .post_with(post_player_transfer, docs::post_player_transfer),
         )
         .api_route(
->>>>>>> 34575c0b
             "/player/:player_id/photo",
             get_with(get_player_photo, docs::get_player_photo)
                 .post_with(post_player_photo, docs::post_player_photo),
@@ -131,8 +128,6 @@
     Ok(Json(()))
 }
 
-<<<<<<< HEAD
-=======
 pub(crate) async fn get_player_transfer(
     State(state): State<SharedState>,
     Path(player_id): Path<String>,
@@ -177,7 +172,6 @@
     Ok(Json(()))
 }
 
->>>>>>> 34575c0b
 pub(crate) async fn get_player_photo(
     State(state): State<SharedState>,
     Path(player_id): Path<String>,
@@ -404,8 +398,6 @@
         op.description("Send a message to the game room.")
     }
 
-<<<<<<< HEAD
-=======
     pub fn get_player_transfer(op: TransformOperation) -> TransformOperation {
         op.description("Get the account details of other players.")
     }
@@ -414,7 +406,6 @@
         op.description("Transfer funds to another player.")
     }
 
->>>>>>> 34575c0b
     pub fn get_player_photo(op: TransformOperation) -> TransformOperation {
         op.description("Get a photo for a player.")
     }
