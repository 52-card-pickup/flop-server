--- conflicted
+++ resolved
@@ -173,7 +173,6 @@
     Complete,
 }
 
-<<<<<<< HEAD
 #[derive(Debug, Deserialize, Serialize, schemars::JsonSchema)]
 #[serde(rename_all = "camelCase")]
 pub(crate) enum BallotAction {
@@ -211,7 +210,8 @@
 #[serde(rename_all = "camelCase")]
 pub(crate) struct StartBallot {
     pub(crate) action: BallotAction,
-=======
+}
+
 pub mod headers {
     pub(crate) struct RoomCodeHeader(pub(crate) String);
 
@@ -250,5 +250,4 @@
             }
         }
     }
->>>>>>> 183e283c
 }