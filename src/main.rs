use std::{
    net::{IpAddr, Ipv4Addr, SocketAddr},
    sync::Arc,
};

use aide::{openapi::OpenApi, transform::TransformOpenApi};
use axum::Extension;
<<<<<<< HEAD
use tokio::net::TcpListener;
=======
use tokio::sync::RwLock;
>>>>>>> 08aac4a3
use tower_http::cors::CorsLayer;
use tracing::info;

mod cards;
mod doc_routes;
mod game;
mod models;
mod room_routes;
mod routes;
mod state;

#[tokio::main]
async fn main() {
    // initialize tracing
    tracing_subscriber::fmt::init();

    // initialize aide
    aide::gen::on_error(|error| {
        println!("{error}");
    });
    aide::gen::extract_schemas(true);
    let mut api = OpenApi::default();

    // initialize state
    let v1_state = state::State::default();
    let v1_state: state::SharedState = Arc::new(RwLock::new(v1_state));
    game::spawn_game_worker(v1_state.clone());

    // build our application with a route
    let (router, states) = room_routes::multi_room_router(room_count(), routes::api_routes);
    let app = router
        .nest_api_service("/api/v2/rooms", room_routes::room_routes(states))
        .nest_api_service("/api/v1", routes::api_routes(v1_state.clone()))
        .nest_api_service("/docs", doc_routes::docs_routes())
        .finish_api_with(&mut api, api_docs)
        .layer(Extension(Arc::new(api)))
        .layer(CorsLayer::permissive());

<<<<<<< HEAD
    // run our app with hyper, listening globally on port 5000
    let addr = format!("0.0.0.0:{}", port());
    let listener = TcpListener::bind(&addr).await.unwrap();
=======
    // run our app with hyper, listening globally - by default on port 5000
    let addr = SocketAddr::new(IpAddr::V4(Ipv4Addr::UNSPECIFIED), api_port());
    let listener = tokio::net::TcpListener::bind(addr).await.unwrap();

>>>>>>> 08aac4a3
    let docs_url = docs_url(listener.local_addr().unwrap());
    info!("listening on {}", listener.local_addr().unwrap());
    info!("Example docs are accessible at {}", docs_url);

    axum::serve(listener, app).await.unwrap();
}

fn api_docs(api: TransformOpenApi) -> TransformOpenApi {
    api.title("flop: The Party Poker Game")
        .summary("API for poker game")
        .description(include_str!("../README.md"))
}

fn api_port() -> u16 {
    std::env::var("PORT")
        .ok()
        .and_then(|port| port.parse().ok())
        .unwrap_or(5000)
}

fn docs_url(listener: std::net::SocketAddr) -> String {
    match listener {
        std::net::SocketAddr::V4(addr) if addr.ip().is_unspecified() => {
            format!("http://localhost:{}/docs", addr.port())
        }
        addr => format!("http://{}/docs", addr),
    }
}

fn port() -> u16 {
    env_or_default("PORT", 5000)
}

fn room_count() -> usize {
    env_or_default("ROOMS", 1)
}

fn env_or_default<T: std::str::FromStr>(key: &str, default: T) -> T {
    std::env::var(key)
        .ok()
        .and_then(|val| val.parse().ok())
        .unwrap_or(default)
}<|MERGE_RESOLUTION|>--- conflicted
+++ resolved
@@ -5,11 +5,8 @@
 
 use aide::{openapi::OpenApi, transform::TransformOpenApi};
 use axum::Extension;
-<<<<<<< HEAD
 use tokio::net::TcpListener;
-=======
 use tokio::sync::RwLock;
->>>>>>> 08aac4a3
 use tower_http::cors::CorsLayer;
 use tracing::info;
 
@@ -48,16 +45,10 @@
         .layer(Extension(Arc::new(api)))
         .layer(CorsLayer::permissive());
 
-<<<<<<< HEAD
-    // run our app with hyper, listening globally on port 5000
-    let addr = format!("0.0.0.0:{}", port());
-    let listener = TcpListener::bind(&addr).await.unwrap();
-=======
     // run our app with hyper, listening globally - by default on port 5000
-    let addr = SocketAddr::new(IpAddr::V4(Ipv4Addr::UNSPECIFIED), api_port());
-    let listener = tokio::net::TcpListener::bind(addr).await.unwrap();
+    let addr = SocketAddr::new(IpAddr::V4(Ipv4Addr::UNSPECIFIED), port());
+    let listener = TcpListener::bind(addr).await.unwrap();
 
->>>>>>> 08aac4a3
     let docs_url = docs_url(listener.local_addr().unwrap());
     info!("listening on {}", listener.local_addr().unwrap());
     info!("Example docs are accessible at {}", docs_url);
@@ -69,13 +60,6 @@
     api.title("flop: The Party Poker Game")
         .summary("API for poker game")
         .description(include_str!("../README.md"))
-}
-
-fn api_port() -> u16 {
-    std::env::var("PORT")
-        .ok()
-        .and_then(|port| port.parse().ok())
-        .unwrap_or(5000)
 }
 
 fn docs_url(listener: std::net::SocketAddr) -> String {
