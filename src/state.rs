--- conflicted
+++ resolved
@@ -1,11 +1,4 @@
-<<<<<<< HEAD
-use std::{
-    collections::VecDeque,
-    sync::{Arc, RwLock},
-};
-=======
-use std::sync::Arc;
->>>>>>> 5a21fa27
+use std::{collections::VecDeque, sync::Arc};
 
 use crate::cards::{Card, Deck};
 
