--- conflicted
+++ resolved
@@ -286,13 +286,8 @@
 }
 
 pub const STARTING_BALANCE: u64 = 1000;
-<<<<<<< HEAD
 pub const STARTING_SMALL_BLIND: u64 = 10;
-=======
-pub const SMALL_BLIND: u64 = 10;
-pub const BIG_BLIND: u64 = SMALL_BLIND * 2;
 pub const PLAYER_EMOJI_TIMEOUT_SECONDS: u64 = 5;
->>>>>>> 183e283c
 pub const TICKER_ITEM_TIMEOUT_SECONDS: u64 = 10;
 pub const TICKER_ITEM_GAP_MILLISECONDS: u64 = 500;
 pub const PLAYER_TURN_TIMEOUT_SECONDS: u64 = 60;
@@ -300,38 +295,17 @@
 pub const ROOM_CODE_LENGTH: usize = 4;
 pub const MAX_PLAYERS: usize = 10;
 
-<<<<<<< HEAD
-=======
 #[derive(Debug, Default)]
->>>>>>> 183e283c
 pub struct State {
     pub players: Players,
     pub round: Round,
     pub last_update: dt::SignalInstant,
     pub ticker: ticker::Ticker,
     pub status: GameStatus,
-<<<<<<< HEAD
     pub ballot: Option<ballot::Ballot>,
-    pub small_blind: u64,
     pub action_queue: Vec<ballot::BallotAction>,
-}
-impl Default for State {
-    fn default() -> Self {
-        State {
-            players: Default::default(),
-            round: Default::default(),
-            last_update: Default::default(),
-            status: Default::default(),
-            ballot: None,
-            small_blind: STARTING_SMALL_BLIND,
-            action_queue: Default::default(),
-            ticker: Default::default(),
-        }
-    }
-=======
     pub config: config::RoomConfig,
     pub disposed: bool,
->>>>>>> 183e283c
 }
 
 #[derive(Debug, Default)]
@@ -1180,7 +1154,7 @@
     impl Default for RoomConfig {
         fn default() -> Self {
             Self {
-                small_blind: SMALL_BLIND,
+                small_blind: STARTING_SMALL_BLIND,
                 max_players: MAX_PLAYERS,
                 starting_balance: STARTING_BALANCE,
                 ticker_disabled: ticker::is_disabled(),
@@ -1193,7 +1167,7 @@
     use super::dt;
     use super::PlayerId;
 
-    #[derive(Default, Clone)]
+    #[derive(Debug, Clone, Default)]
     pub struct Ballot {
         pub end_time: dt::Instant,
         pub votes: Vec<(PlayerId, bool)>,
