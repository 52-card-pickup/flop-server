use std::sync::{Arc, RwLock};

use crate::cards::{Card, Deck};

pub use id::PlayerId;

use self::players::Players;

pub type SharedState = Arc<RwLock<State>>;

pub const STARTING_BALANCE: u64 = 1000;
pub const SMALL_BLIND: u64 = 10;
pub const BIG_BLIND: u64 = 20;
<<<<<<< HEAD
pub const PLAYER_TURN_TIMEOUT_SECONDS: u64 = 30;
=======
pub const PLAYER_TURN_TIMEOUT_SECONDS: u64 = 60;
>>>>>>> 8a571f76
pub const GAME_IDLE_TIMEOUT_SECONDS: u64 = 300;
pub const MAX_PLAYERS: usize = 8;

#[derive(Default)]
pub struct State {
    pub players: Players,
    pub round: Round,
    pub last_update: dt::SignalInstant,
    pub status: GameStatus,
}

#[derive(Default)]
pub struct Round {
    pub pot: u64,
    pub deck: Deck,
    pub cards_on_table: Vec<Card>,
    pub players_turn: Option<PlayerId>,
    pub dealer: Option<PlayerId>,
    pub raises: Vec<(PlayerId, u64)>,
}

#[derive(Clone)]
pub struct Player {
    pub name: String,
    pub id: PlayerId,
    pub balance: u64,
    pub stake: u64,
    pub folded: bool,
    pub ttl: Option<dt::Instant>,
    pub cards: (Card, Card),
}

#[derive(Debug, Default, Clone, Copy, PartialEq, Eq)]
pub enum GameStatus {
    #[default]
    Joining,
    Playing,
    Complete,
}

mod id {
    use std::{fmt::Display, str::FromStr};

    #[derive(Debug, Clone, PartialEq, Eq, Hash, Ord, PartialOrd)]
    pub struct PlayerId(String);

    impl Display for PlayerId {
        fn fmt(&self, f: &mut std::fmt::Formatter<'_>) -> std::fmt::Result {
            write!(f, "{}", self.0)
        }
    }

    impl FromStr for PlayerId {
        type Err = uuid::Error;

        fn from_str(s: &str) -> Result<Self, Self::Err> {
            let uuid = uuid::Uuid::parse_str(s)?;
            Ok(PlayerId(uuid.to_string()))
        }
    }

    impl Default for PlayerId {
        fn default() -> Self {
            PlayerId(uuid::Uuid::new_v4().to_string())
        }
    }
}

pub mod dt {
    use std::time::{SystemTime, UNIX_EPOCH};

    pub use watch::SignalInstant;

    #[derive(Debug, Clone, Copy, PartialEq, Eq, PartialOrd, Ord)]
    pub struct Instant(u64);

    impl Instant {
        pub fn set_now(&mut self) {
            self.0 = Self::now_ms();
        }

        pub fn add_seconds(&mut self, seconds: u64) {
            self.0 += seconds * 1000;
        }

        fn now_ms() -> u64 {
            SystemTime::now()
                .duration_since(UNIX_EPOCH)
                .unwrap()
                .as_millis() as u64
        }
    }

    impl Into<u64> for Instant {
        fn into(self) -> u64 {
            self.0
        }
    }

    impl From<u64> for Instant {
        fn from(ms: u64) -> Self {
            Self(ms)
        }
    }

    impl Default for Instant {
        fn default() -> Self {
            Instant(Self::now_ms())
        }
    }

    pub mod watch {
        use std::sync::{Arc, Mutex};

        use tokio::sync::oneshot;

        use super::Instant;

        #[derive(Clone, Default)]
        pub struct SignalInstant(
            Instant,
            Arc<Mutex<Vec<tokio::sync::oneshot::Sender<Instant>>>>,
        );

        impl SignalInstant {
            pub fn as_u64(&self) -> u64 {
                self.0.into()
            }

            pub fn set_now(&mut self) {
                self.0.set_now();
                let senders = {
                    let mut senders = self.1.lock().unwrap();
                    senders.drain(..).collect::<Vec<_>>()
                };
                for sender in senders {
                    let _ = sender.send(self.0);
                }
            }

            pub fn wait_for(&self, wait_until: Instant) -> oneshot::Receiver<Instant> {
                let when = self.0;
                let (sender, receiver) = oneshot::channel();

                if when < wait_until {
                    sender.send(when).unwrap();
                } else {
                    let mut senders = self.1.lock().unwrap();
                    senders.push(sender);
                }
                receiver
            }
        }
    }
}

mod players {
    use std::collections::VecDeque;

    use super::{Player, PlayerId};

    #[derive(Default)]
    pub struct Players(VecDeque<(PlayerId, Player)>);

    impl Players {
        pub fn insert(&mut self, player_id: PlayerId, player: Player) {
            self.0.push_back((player_id, player));
        }

        pub fn get(&self, id: &PlayerId) -> Option<&Player> {
            self.0
                .iter()
                .find_map(|(pid, p)| if pid == id { Some(p) } else { None })
        }

        pub fn get_mut(&mut self, id: &PlayerId) -> Option<&mut Player> {
            self.0
                .iter_mut()
                .find_map(|(pid, p)| if pid == id { Some(p) } else { None })
        }

        pub fn remove(&mut self, id: &PlayerId) -> Option<Player> {
            let idx = self.0.iter().position(|(pid, _)| pid == id)?;
            self.0.remove(idx).map(|(_, p)| p)
        }

        pub fn pop_first(&mut self) -> Option<(PlayerId, Player)> {
            self.0.pop_front()
        }

        pub fn iter(&self) -> std::collections::vec_deque::Iter<(PlayerId, Player)> {
            self.0.iter()
        }

        pub fn keys(&self) -> std::vec::IntoIter<&PlayerId> {
            self.0
                .iter()
                .map(|(player_id, _)| player_id)
                .collect::<Vec<_>>()
                .into_iter()
        }

        pub fn values(&self) -> impl Iterator<Item = &Player> {
            self.0.iter().map(|(_, p)| p)
        }

        pub fn values_mut(&mut self) -> impl Iterator<Item = &mut Player> {
            self.0.iter_mut().map(|(_, p)| p)
        }

        pub fn len(&self) -> usize {
            self.0.len()
        }
    }
}<|MERGE_RESOLUTION|>--- conflicted
+++ resolved
@@ -11,11 +11,7 @@
 pub const STARTING_BALANCE: u64 = 1000;
 pub const SMALL_BLIND: u64 = 10;
 pub const BIG_BLIND: u64 = 20;
-<<<<<<< HEAD
-pub const PLAYER_TURN_TIMEOUT_SECONDS: u64 = 30;
-=======
 pub const PLAYER_TURN_TIMEOUT_SECONDS: u64 = 60;
->>>>>>> 8a571f76
 pub const GAME_IDLE_TIMEOUT_SECONDS: u64 = 300;
 pub const MAX_PLAYERS: usize = 8;
 
