--- conflicted
+++ resolved
@@ -11,12 +11,8 @@
 pub const STARTING_BALANCE: u64 = 1000;
 pub const SMALL_BLIND: u64 = 10;
 pub const BIG_BLIND: u64 = 20;
-<<<<<<< HEAD
-pub const PLAYER_TURN_TIMEOUT_SECONDS: u64 = 30;
-=======
 pub const PLAYER_TURN_TIMEOUT_SECONDS: u64 = 60;
 pub const GAME_IDLE_TIMEOUT_SECONDS: u64 = 300;
->>>>>>> 4b8dd722
 pub const MAX_PLAYERS: usize = 8;
 
 #[derive(Default)]
