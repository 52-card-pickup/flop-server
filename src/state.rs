--- conflicted
+++ resolved
@@ -112,7 +112,6 @@
     }
 }
 
-<<<<<<< HEAD
 pub mod str {
     use rand::Rng;
     use std::fmt::Display;
@@ -148,7 +147,10 @@
                 .take(4)
                 .collect::<String>();
             JoinCode(code)
-=======
+        }
+    }
+}
+
 pub mod token {
     use std::fmt::Display;
 
@@ -180,7 +182,6 @@
         #[inline]
         fn fmt(&self, f: &mut core::fmt::Formatter<'_>) -> core::fmt::Result {
             <String as Display>::fmt(&self.value, f)
->>>>>>> 08aac4a3
         }
     }
 }
@@ -241,15 +242,7 @@
         use super::Instant;
 
         #[derive(Clone, Default)]
-<<<<<<< HEAD
-        pub struct SignalInstant {
-            inner: Instant,
-            senders: Arc<Mutex<Vec<Sender<Instant>>>>,
-            triggered: bool,
-        }
-=======
         pub struct SignalInstant(Instant, Arc<Mutex<Vec<oneshot::Sender<Instant>>>>);
->>>>>>> 08aac4a3
 
         impl SignalInstant {
             pub fn as_u64(&self) -> u64 {
@@ -257,21 +250,6 @@
             }
 
             pub fn set_now(&mut self) {
-<<<<<<< HEAD
-                self.inner.set_now();
-                self.triggered = true;
-                let senders = {
-                    let mut senders = self.senders.lock().unwrap();
-                    senders.drain(..).collect::<Vec<_>>()
-                };
-                for sender in senders {
-                    let _ = sender.send(self.inner);
-                }
-            }
-
-            pub fn wait_for(&self, wait_until: Instant) -> oneshot::Receiver<Instant> {
-                let when = self.inner;
-=======
                 self.0.set_now();
                 let mut senders = self.1.lock().unwrap();
                 for sender in senders.drain(..) {
@@ -297,7 +275,6 @@
                     return None;
                 }
 
->>>>>>> 08aac4a3
                 let (sender, receiver) = oneshot::channel();
                 let mut senders = self.1.lock().unwrap();
                 senders.push(sender);
@@ -309,13 +286,6 @@
         mod tests {
             use super::*;
 
-<<<<<<< HEAD
-                if when < wait_until {
-                    sender.send(when).unwrap();
-                } else {
-                    let mut senders = self.senders.lock().unwrap();
-                    senders.push(sender);
-=======
             #[test]
             fn signal_instant_returns_instantly_if_changed() {
                 let signal = SignalInstant::default();
@@ -454,7 +424,6 @@
                         .map(|p| p.name.as_str())
                         .unwrap_or_default();
                     format!("Player {} transferred £{} to {}", from, amount, to)
->>>>>>> 08aac4a3
                 }
             }
 
