use std::sync::Arc;

use crate::cards::{Card, Deck};

use axum::body::Bytes;
pub use id::PlayerId;
pub use ticker::TickerEvent;
use tokio::sync::RwLock;

use self::players::Players;

pub type SharedState = Arc<RwLock<State>>;

pub const STARTING_BALANCE: u64 = 1000;
<<<<<<< HEAD
pub const STARTING_SMALL_BLIND: u64 = 10;
=======
pub const SMALL_BLIND: u64 = 10;
pub const BIG_BLIND: u64 = 20;
pub const TICKER_ITEM_TIMEOUT_SECONDS: u64 = 10;
pub const TICKER_ITEM_GAP_MILLISECONDS: u64 = 500;
>>>>>>> 5711ed71
pub const PLAYER_TURN_TIMEOUT_SECONDS: u64 = 60;
pub const GAME_IDLE_TIMEOUT_SECONDS: u64 = 300;
pub const MAX_PLAYERS: usize = 8;

pub struct State {
    pub players: Players,
    pub round: Round,
    pub last_update: dt::SignalInstant,
    pub ticker: ticker::Ticker,
    pub status: GameStatus,
    pub ballot: Option<ballot::Ballot>,
    pub small_blind: u64,
    pub action_queue: Vec<ballot::BallotAction>,
}
impl Default for State {
    fn default() -> Self {
        State {
            players: Default::default(),
            round: Default::default(),
            last_update: Default::default(),
            status: Default::default(),
            ballot: None,
            small_blind: STARTING_SMALL_BLIND,
            action_queue: Default::default(),
        }
    }
}

#[derive(Default)]
pub struct Round {
    pub pot: u64,
    pub deck: Deck,
    pub cards_on_table: Vec<Card>,
    pub players_turn: Option<PlayerId>,
    pub raises: Vec<(PlayerId, u64)>,
    pub calls: Vec<(PlayerId, u64)>,
}

#[derive(Clone)]
pub struct Player {
    pub name: String,
    pub id: PlayerId,
    pub balance: u64,
    pub stake: u64,
    pub folded: bool,
    pub photo: Option<(Bytes, uuid::Uuid)>,
    pub ttl: Option<dt::Instant>,
    pub cards: (Card, Card),
}

#[derive(Debug, Default, Clone, Copy, PartialEq, Eq)]
pub enum GameStatus {
    #[default]
    Joining,
    Playing,
    Complete,
}

#[derive(Debug, Clone, Copy, PartialEq, Eq)]
pub enum BetAction {
    Check,
    Call,
    RaiseTo(u64),
}

mod id {
    use std::{fmt::Display, str::FromStr};

    #[derive(Debug, Clone, PartialEq, Eq, Hash, Ord, PartialOrd)]
    pub struct PlayerId(String);

    impl Display for PlayerId {
        fn fmt(&self, f: &mut std::fmt::Formatter<'_>) -> std::fmt::Result {
            write!(f, "{}", self.0)
        }
    }

    impl FromStr for PlayerId {
        type Err = uuid::Error;

        fn from_str(s: &str) -> Result<Self, Self::Err> {
            let uuid = uuid::Uuid::parse_str(s)?;
            Ok(PlayerId(uuid.to_string()))
        }
    }

    impl Default for PlayerId {
        fn default() -> Self {
            PlayerId(uuid::Uuid::new_v4().to_string())
        }
    }
}

pub mod dt {
    use std::time::{SystemTime, UNIX_EPOCH};

    pub use watch::SignalInstant;

    #[derive(Debug, Clone, Copy, PartialEq, Eq, PartialOrd, Ord)]
    pub struct Instant(u64);

    impl Instant {
        pub fn set_now(&mut self) {
            self.0 = Self::now_ms();
        }

        pub fn add_seconds(&mut self, seconds: u64) {
            self.0 += seconds * 1000;
        }

<<<<<<< HEAD
        pub fn sub_seconds(&mut self, seconds: u64) {
            self.0 -= seconds * 1000;
        }

        pub fn as_u64(&self) -> u64 {
            self.0
=======
        pub fn as_u64(&self) -> u64 {
            self.0.into()
>>>>>>> 5711ed71
        }

        fn now_ms() -> u64 {
            SystemTime::now()
                .duration_since(UNIX_EPOCH)
                .unwrap()
                .as_millis() as u64
        }
    }

    impl Into<u64> for Instant {
        fn into(self) -> u64 {
            self.0
        }
    }

    impl From<u64> for Instant {
        fn from(ms: u64) -> Self {
            Self(ms)
        }
    }

    impl Default for Instant {
        fn default() -> Self {
            Instant(Self::now_ms())
        }
    }

    pub mod watch {
        use std::future::Future;
        use std::sync::{Arc, Mutex};

        use tokio::sync::oneshot;

        use super::Instant;

        #[derive(Clone, Default)]
        pub struct SignalInstant(
            Instant,
            Arc<Mutex<Vec<tokio::sync::oneshot::Sender<Instant>>>>,
        );

        impl SignalInstant {
            pub fn as_u64(&self) -> u64 {
                self.0.into()
            }

            pub fn set_now(&mut self) {
                self.0.set_now();
                let mut senders = self.1.lock().unwrap();
                for sender in senders.drain(..) {
                    let _ = sender.send(self.0);
                }
            }

            pub fn wait_for(&self, since: Instant) -> impl Future<Output = Option<Instant>> {
                let receiver = match self.try_wait_for(since) {
                    Some(receiver) => receiver,
                    None => {
                        let (sender, receiver) = oneshot::channel();
                        sender.send(self.0).unwrap();
                        receiver
                    }
                };
                async move { receiver.await.ok() }
            }

            pub fn try_wait_for(&self, since: Instant) -> Option<oneshot::Receiver<Instant>> {
                let when = self.0;
                if when > since {
                    return None;
                }

                let (sender, receiver) = oneshot::channel();
                let mut senders = self.1.lock().unwrap();
                senders.push(sender);
                Some(receiver)
            }
        }

        #[cfg(test)]
        mod tests {
            use super::*;

            #[test]
            fn signal_instant_returns_instantly_if_changed() {
                let signal = SignalInstant::default();
                let now = signal.as_u64();
                let before = now - 1000;
                let receiver = signal.try_wait_for(Instant(before));

                assert!(receiver.is_none());
            }

            #[test]
            fn signal_instant_waits_for_change_if_not_changed() {
                let signal = SignalInstant::default();
                let now = signal.as_u64();
                let receiver = signal.try_wait_for(Instant(now));

                assert!(receiver.is_some());
            }
        }
    }
}

pub mod ticker {
    use std::borrow::Cow;

    use crate::cards;

    use super::{dt::Instant, BetAction, PlayerId};

    #[derive(Debug, Clone)]
    pub enum TickerEvent {
        GameStarted,
        PlayerJoined(PlayerId),
        PlayerTurnTimeout(String),
        PlayerFolded(PlayerId),
        PlayerBet(PlayerId, BetAction),
        DealerRotated(PlayerId),
        SmallBlindPosted(PlayerId),
        BigBlindPosted(PlayerId),
        CardsDealtToTable(usize),
        RoundComplete,
        Winner(PlayerId, cards::HandStrength),
        SplitPotWinners(Vec<PlayerId>, cards::HandStrength),
        PaidPot(PlayerId, u64),
        PlayerPhotoUploaded(PlayerId),
        PlayerSentEmoji(PlayerId, emoji::TickerEmoji),
    }

    impl TickerEvent {
        pub fn format(&self, state: &super::State) -> String {
            fn format_player_action(
                state: &super::State,
                player_id: &PlayerId,
                action: &str,
            ) -> String {
                match state.players.get(player_id) {
                    Some(player) => return format!("Player {} {}", player.name, action),
                    None => return format!("Previous player {}", action),
                }
            }
            match self {
                Self::GameStarted => "Game started".to_string(),
                Self::PlayerJoined(player_id) => {
                    format_player_action(state, player_id, "joined the game")
                }
                Self::PlayerTurnTimeout(player_name) => {
                    format!("Player {} timed out", player_name)
                }
                Self::PlayerFolded(player_id) => format_player_action(state, player_id, "folded"),
                Self::PlayerBet(player_id, action) => {
                    let action: Cow<'static, str> = match action {
                        BetAction::Check => "checked".into(),
                        BetAction::Call => "called".into(),
                        BetAction::RaiseTo(amount) => format!("raised to £{}", amount).into(),
                    };
                    format_player_action(state, player_id, &action)
                }
                Self::DealerRotated(player_id) => {
                    format_player_action(state, player_id, "is the next dealer")
                }
                Self::SmallBlindPosted(player_id) => {
                    format_player_action(state, player_id, "posted the small blind")
                }
                Self::BigBlindPosted(player_id) => {
                    format_player_action(state, player_id, "posted the big blind")
                }
                Self::CardsDealtToTable(1) => "Dealt another card".to_string(),
                Self::CardsDealtToTable(count) => format!("Dealt {} cards to table", count),
                Self::RoundComplete => "Round complete".to_string(),
                Self::Winner(player_id, strength) => {
                    format_player_action(state, player_id, &format!("won with {}", strength))
                }
                Self::SplitPotWinners(players, strength) => {
                    let players = players
                        .iter()
                        .map(|player_id| {
                            state
                                .players
                                .get(player_id)
                                .map(|player| player.name.as_str())
                                .unwrap_or_default()
                        })
                        .collect::<Vec<_>>()
                        .join(", ");
                    format!("Players {} split pot with {:?}", players, strength)
                }
                Self::PaidPot(player_id, amount) => {
                    let player = state
                        .players
                        .get(player_id)
                        .map(|p| p.name.as_str())
                        .unwrap_or_default();
                    format!("Player {} won £{} from pot", player, amount)
                }
                Self::PlayerPhotoUploaded(player_id) => {
                    format_player_action(state, player_id, "added a photo")
                }
                Self::PlayerSentEmoji(player_id, emoji) => {
                    let player = state
                        .players
                        .get(player_id)
                        .map(|p| p.name.as_str())
                        .unwrap_or_default();
                    format!("Player {}: {}", player, emoji)
                }
            }
        }
    }

    pub mod emoji {
        #[derive(Debug, Clone, Copy)]
        pub struct TickerEmoji(char);

        impl std::fmt::Display for TickerEmoji {
            fn fmt(&self, f: &mut std::fmt::Formatter<'_>) -> std::fmt::Result {
                <char as std::fmt::Display>::fmt(&self.0, f)
            }
        }

        impl TickerEmoji {
            pub fn thumbs_up() -> Self {
                Self('👍')
            }

            pub fn thumbs_down() -> Self {
                Self('👎')
            }

            pub fn clapping() -> Self {
                Self('👏')
            }

            pub fn time() -> Self {
                Self('⏳')
            }

            pub fn thinking() -> Self {
                Self('🤔')
            }

            pub fn money() -> Self {
                Self('💰')
            }

            pub fn angry() -> Self {
                Self('😡')
            }
        }
    }

    pub struct TickerItem {
        pub seq_index: usize,
        pub start: Instant,
        pub end: Instant,
        pub payload: TickerEvent,
    }

    #[derive(Default)]
    pub struct Ticker {
        events: Vec<TickerItem>,
        counter: usize,
        last_event: Option<Instant>,
    }

    impl Ticker {
        pub fn emit(&mut self, event: TickerEvent) {
            self.emit_with_delay(event, 0);
        }

        pub fn emit_with_delay(&mut self, event: TickerEvent, delay: u64) {
            let instant = Instant::default().as_u64() + delay;
            let start = if let Some(last) = self.last_event {
                let gap = instant.saturating_sub(last.as_u64());
                let gap = gap.max(super::TICKER_ITEM_GAP_MILLISECONDS);
                last.as_u64() + gap
            } else {
                instant
            };
            let end = start + super::TICKER_ITEM_TIMEOUT_SECONDS * 1000;
            let (start, end): (Instant, Instant) = (start.into(), end.into());
            self.events.push(TickerItem {
                seq_index: self.counter,
                start,
                end,
                payload: event,
            });
            self.counter += 1;
            self.last_event = Some(start);
        }

        pub fn clear_expired_items(&mut self, now: Instant) {
            self.events.retain(|item| {
                let expired = item.end.as_u64() <= now.as_u64();
                !expired
            });
        }

        pub fn has_expired_items(&self, now: Instant) -> bool {
            self.events
                .iter()
                .any(|item| item.end.as_u64() <= now.as_u64())
        }

        pub fn len(&self) -> usize {
            self.events.len()
        }

        pub fn iter(&self) -> impl Iterator<Item = &TickerItem> {
            self.events.iter()
        }

        pub fn active_items(&self, now: Instant) -> impl Iterator<Item = &TickerItem> {
            self.events.iter().filter(move |item| {
                item.start.as_u64() <= now.as_u64() && item.end.as_u64() > now.as_u64()
            })
        }

        pub fn timeout_ms(&self) -> u64 {
            super::TICKER_ITEM_TIMEOUT_SECONDS * 1000
        }
    }

    #[cfg(test)]
    mod tests {
        use super::*;

        #[test]
        fn ticker_emits_events() {
            let mut ticker = Ticker::default();
            ticker.emit(TickerEvent::GameStarted);
            ticker.emit(TickerEvent::PlayerJoined(PlayerId::default()));

            assert_eq!(ticker.events.len(), 2);
        }

        #[test]
        fn ticker_clears_expired_items() {
            let mut ticker = Ticker::default();
            ticker.emit(TickerEvent::GameStarted);
            ticker.emit_with_delay(TickerEvent::PlayerJoined(PlayerId::default()), 240_000);

            assert_eq!(ticker.events.len(), 2);

            let soon = Instant::default().as_u64() + 120_000;
            ticker.clear_expired_items(Instant::from(soon));

            assert_eq!(ticker.events.len(), 1);
        }

        #[test]
        fn ticker_checks_for_expired_items() {
            let mut ticker = Ticker::default();
            ticker.emit(TickerEvent::GameStarted);
            ticker.emit_with_delay(TickerEvent::PlayerJoined(PlayerId::default()), 1000);

            let soon = Instant::default().as_u64() + 120_000;
            assert!(ticker.has_expired_items(Instant::from(soon)));
        }

        #[test]
        fn ticker_emit_delayed_events() {
            let mut ticker = Ticker::default();
            ticker.emit(TickerEvent::GameStarted);
            ticker.emit_with_delay(TickerEvent::PlayerJoined(PlayerId::default()), 1000);
            ticker.emit_with_delay(TickerEvent::PlayerJoined(PlayerId::default()), 3000);

            let now = Instant::default().as_u64();
            let active_items = ticker.active_items(Instant::from(now)).count();
            assert_eq!(active_items, 1);

            let soon = now + 2000;
            let active_items = ticker.active_items(Instant::from(soon)).count();
            assert_eq!(active_items, 2);

            let soon = now + 4000;
            let active_items = ticker.active_items(Instant::from(soon)).count();
            assert_eq!(active_items, 3);
        }

        #[test]
        fn ticker_emits_events_with_gap() {
            let mut ticker = Ticker::default();
            ticker.emit(TickerEvent::GameStarted);
            ticker.emit(TickerEvent::PlayerJoined(PlayerId::default()));
            ticker.emit(TickerEvent::PlayerJoined(PlayerId::default()));

            let now = Instant::default().as_u64();
            let active_items = ticker.active_items(Instant::from(now)).count();
            assert_eq!(active_items, 1);

            let soon = now + 2000;
            let active_items = ticker.active_items(Instant::from(soon)).count();
            assert_eq!(active_items, 3);
        }
    }
}

mod players {
    use std::collections::VecDeque;

    use super::{Player, PlayerId};

    #[derive(Default)]
    pub struct Players(VecDeque<(PlayerId, Player)>);

    impl Players {
        pub fn insert(&mut self, player_id: PlayerId, player: Player) {
            self.0.push_back((player_id, player));
        }

        pub fn get(&self, id: &PlayerId) -> Option<&Player> {
            self.0
                .iter()
                .find_map(|(pid, p)| if pid == id { Some(p) } else { None })
        }

        pub fn get_mut(&mut self, id: &PlayerId) -> Option<&mut Player> {
            self.0
                .iter_mut()
                .find_map(|(pid, p)| if pid == id { Some(p) } else { None })
        }

        pub fn remove(&mut self, id: &PlayerId) -> Option<Player> {
            let idx = self.0.iter().position(|(pid, _)| pid == id)?;
            self.0.remove(idx).map(|(_, p)| p)
        }

        pub fn pop_first(&mut self) -> Option<(PlayerId, Player)> {
            self.0.pop_front()
        }

        pub fn iter(&self) -> std::collections::vec_deque::Iter<(PlayerId, Player)> {
            self.0.iter()
        }

        pub fn keys(&self) -> std::vec::IntoIter<&PlayerId> {
            self.0
                .iter()
                .map(|(player_id, _)| player_id)
                .collect::<Vec<_>>()
                .into_iter()
        }

        pub fn values(&self) -> impl Iterator<Item = &Player> {
            self.0.iter().map(|(_, p)| p)
        }

        pub fn values_mut(&mut self) -> impl Iterator<Item = &mut Player> {
            self.0.iter_mut().map(|(_, p)| p)
        }

        pub fn len(&self) -> usize {
            self.0.len()
        }
    }
}

pub mod ballot {
    use super::dt;
    use super::PlayerId;

    #[derive(Default, Clone)]
    pub struct Ballot {
        pub end_time: dt::Instant,
        pub votes: Vec<(PlayerId, bool)>,
        pub action: BallotAction,
    }

    #[derive(Debug, Clone, PartialEq)]
    pub enum BallotAction {
        KickPlayer(PlayerId),
        DoubleBlinds,
    }

    impl Default for BallotAction {
        fn default() -> Self {
            BallotAction::DoubleBlinds
        }
    }
}<|MERGE_RESOLUTION|>--- conflicted
+++ resolved
@@ -12,14 +12,9 @@
 pub type SharedState = Arc<RwLock<State>>;
 
 pub const STARTING_BALANCE: u64 = 1000;
-<<<<<<< HEAD
 pub const STARTING_SMALL_BLIND: u64 = 10;
-=======
-pub const SMALL_BLIND: u64 = 10;
-pub const BIG_BLIND: u64 = 20;
 pub const TICKER_ITEM_TIMEOUT_SECONDS: u64 = 10;
 pub const TICKER_ITEM_GAP_MILLISECONDS: u64 = 500;
->>>>>>> 5711ed71
 pub const PLAYER_TURN_TIMEOUT_SECONDS: u64 = 60;
 pub const GAME_IDLE_TIMEOUT_SECONDS: u64 = 300;
 pub const MAX_PLAYERS: usize = 8;
@@ -44,6 +39,7 @@
             ballot: None,
             small_blind: STARTING_SMALL_BLIND,
             action_queue: Default::default(),
+            ticker: Default::default(),
         }
     }
 }
@@ -130,17 +126,12 @@
             self.0 += seconds * 1000;
         }
 
-<<<<<<< HEAD
         pub fn sub_seconds(&mut self, seconds: u64) {
             self.0 -= seconds * 1000;
         }
 
         pub fn as_u64(&self) -> u64 {
-            self.0
-=======
-        pub fn as_u64(&self) -> u64 {
             self.0.into()
->>>>>>> 5711ed71
         }
 
         fn now_ms() -> u64 {
